; PlatformIO Project Configuration File
;
;   Build options: build flags, source filter
;   Upload options: custom upload port, speed and extra flags
;   Library options: dependencies, extra library storages
;   Advanced options: extra scripting
;
; Please visit documentation for the other options and examples
; http://docs.platformio.org/page/projectconf.html
;
; src_dir = sensor_tests/XBee_Command
; src_dir = examples/logger_test/
; build_flags = -E -dD
;

[platformio]

[env]
framework = arduino
lib_ldf_mode = deep+
build_flags =
    -D SDI12_EXTERNAL_PCINT
    -D NEOSWSERIAL_EXTERNAL_PCINT
    -D MQTT_MAX_PACKET_SIZE=240
    -D TINY_GSM_RX_BUFFER=64
    -D TINY_GSM_YIELD_MS=2
lib_ignore =
    Adafruit NeoPixel
    Adafruit GFX Library
    Adafruit SSD1306
    Adafruit ADXL343
    Adafruit STMPE610
    Adafruit TouchScreen
    Adafruit ILI9341
lib_deps =
    ${sysenv.LIBRARY_INSTALL_SOURCE}
lib_extra_dirs = /home/runner/.platformio/lib

[env:mayfly]
board = mayfly
platform = atmelavr
lib_ignore =
    ${env.lib_ignore}
    RTCZero
    Adafruit Zero DMA Library
build_flags =
    ${env.build_flags}
<<<<<<< HEAD
    -D MS_BUILD_TEST_ALTSOFTSERIAL
    -D MS_BUILD_TEST_NEOSWSERIAL
    -D MS_BUILD_TEST_SOFTSERIAL
    -D MS_BUILD_TEST_COMPLEX_LOOP
=======
    -D BUILD_TEST_ALTSOFTSERIAL
    -D BUILD_TEST_NEOSWSERIAL
    -D BUILD_TEST_SOFTSERIAL
    -D BUILD_TEST_COMPLEX_LOOP
>>>>>>> aee06cdc
lib_deps =
    ${env.lib_deps}
	https://github.com/EnviroDIY/SoftwareSerial_ExternalInts.git
	https://github.com/PaulStoffregen/AltSoftSerial.git
	https://github.com/SRGDamia1/NeoSWSerial.git
	https://github.com/Testato/SoftwareWire.git#v1.5.1


[env:mega]
platform = atmelavr
board = megaatmega2560
lib_ignore =
    ${env.lib_ignore}
    RTCZero
    Adafruit Zero DMA Library
build_flags =
    ${env.build_flags}
    -D MS_RAIN_SOFTWAREWIRE
    -D MS_PALEOTERRA_SOFTWAREWIRE
	-D MS_SDI12_NON_CONCURRENT
lib_deps =
    ${env.lib_deps}
	https://github.com/EnviroDIY/SoftwareSerial_ExternalInts.git
	https://github.com/PaulStoffregen/AltSoftSerial.git
	https://github.com/SRGDamia1/NeoSWSerial.git
	https://github.com/Testato/SoftwareWire.git#v1.5.1


[env:arduino_zero]
platform = atmelsam
board = zeroUSB
lib_ignore =
    ${env.lib_ignore}
    SoftwareSerial_ExtInts
    AltSoftSerial
    NeoSWSerial
    SoftwareWire
build_flags =
    ${env.build_flags}


[env:adafruit_feather_m0]
platform = atmelsam
board = adafruit_feather_m0
lib_ignore =
    ${env.lib_ignore}
    SoftwareSerial_ExtInts
    AltSoftSerial
    NeoSWSerial
    SoftwareWire
build_flags =
    ${env.build_flags}
    -D MS_USE_ADS1015
build_unflags = -D USE_TINYUSB


[env:autonomo]
platform = atmelsam
board = sodaq_autonomo
framework = arduino
lib_ldf_mode = deep+
lib_ignore =
    ${env.lib_ignore}
    SoftwareSerial_ExtInts
    AltSoftSerial
    NeoSWSerial
    SoftwareWire
build_flags =
    ${env.build_flags}
    -D ENABLE_SERIAL2
    -D ENABLE_SERIAL3
    -D MS_SAMD_DS3231<|MERGE_RESOLUTION|>--- conflicted
+++ resolved
@@ -45,17 +45,10 @@
     Adafruit Zero DMA Library
 build_flags =
     ${env.build_flags}
-<<<<<<< HEAD
-    -D MS_BUILD_TEST_ALTSOFTSERIAL
-    -D MS_BUILD_TEST_NEOSWSERIAL
-    -D MS_BUILD_TEST_SOFTSERIAL
-    -D MS_BUILD_TEST_COMPLEX_LOOP
-=======
     -D BUILD_TEST_ALTSOFTSERIAL
     -D BUILD_TEST_NEOSWSERIAL
     -D BUILD_TEST_SOFTSERIAL
     -D BUILD_TEST_COMPLEX_LOOP
->>>>>>> aee06cdc
 lib_deps =
     ${env.lib_deps}
 	https://github.com/EnviroDIY/SoftwareSerial_ExternalInts.git
