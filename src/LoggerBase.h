--- conflicted
+++ resolved
@@ -28,8 +28,6 @@
               SensorBase *SENSOR_LIST[],
               float loggingIntervalMinutes,
               const char *loggerID = 0);
-<<<<<<< HEAD
-=======
     // Sets the static timezone - this must be set
     static void setTimeZone(int timeZone);
     // This set the offset between the built-in clock and the time zone where
@@ -38,7 +36,6 @@
     // timezone is EST this does not need to be called.
     static void setTZOffset(int offset);
     // Sets up a pin for an LED or other way of alerting that data is being logged
->>>>>>> 69bc88c1
     void setAlertPin(int ledPin);
 
     // The timer
@@ -103,16 +100,7 @@
     // The SD card and file
     SdFat sd;
     SdFile logFile;
-<<<<<<< HEAD
-
-    static long markedEpochTime;
-    static DateTime markedDateTime;
-    static char markedISO8601Time[26];
-
-    static bool sleep;
-=======
     String _fileName;
->>>>>>> 69bc88c1
 
     // Static variables - identical for EVERY logger
     static uint8_t _numReadings;
@@ -123,25 +111,16 @@
     int _SDCardPin;
     int _interruptPin;
     const char *_loggerID;
-<<<<<<< HEAD
-
-=======
->>>>>>> 69bc88c1
     float _loggingIntervalMinutes;
     int _interruptRate;
     bool _sleep;
     int _ledPin;
 
-<<<<<<< HEAD
-    static String _fileName;
-    // static char *_fileName;
-=======
     // Time stamps - want to set them at a single time and carry them forward
     long markedEpochTime;
     DateTime markedDateTime;
     char markedISO8601Time[26];
 
->>>>>>> 69bc88c1
 private:
     // Private functions for the timer and sleep modes
     static void checkTime(uint32_t ts);
