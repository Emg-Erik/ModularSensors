/*
 *LoggerBase.cpp
 *This file is part of the EnviroDIY modular sensors library for Arduino
 *
 *Initial library developement done by Sara Damiano (sdamiano@stroudcenter.org).
 *
 *This file is for the basic logging functions - ie, saving to an SD card.
*/

#include <Sodaq_PcInt_PCINT0.h>  // To handle pin change interrupts for the clock
#include <avr/sleep.h>  // To handle the processor sleep modes
#include "LoggerBase.h"


<<<<<<< HEAD
// Set up the static variables for the initilizer
bool LoggerBase::sleep = false;  // Set in the init function
int LoggerBase::_timeZone = 0;  // Set in the init function
=======
// Set up the static variables
uint8_t LoggerBase::_numReadings = 0;
>>>>>>> 69bc88c1

// Initialization - cannot do this in constructor arduino has issues creating
// instances of classes with non-empty constructors
void LoggerBase::init(int SDCardPin, int interruptPin,
                      int sensorCount,
                      SensorBase *SENSOR_LIST[],
                      float loggingIntervalMinutes,
                      const char *loggerID/* = 0*/)
{
    _SDCardPin = SDCardPin;
    _interruptPin = interruptPin;
    _sensorCount = sensorCount;
    _sensorList = SENSOR_LIST;
    _loggingIntervalMinutes = loggingIntervalMinutes;
    _interruptRate = round(_loggingIntervalMinutes*60);  // convert to even seconds
    _loggerID = loggerID;
    _autoFileName = false;

    // Set sleep variable, if an interrupt pin is given
    if(_interruptPin != -1)
    {
        _sleep = true;
    }
};


// Sets the static timezone
int LoggerBase::_timeZone = 0;
void LoggerBase::setTimeZone(int timeZone){ LoggerBase::_timeZone = timeZone; }
// Sets the static time adjustment
int LoggerBase::_offset = 0;
void LoggerBase::setTZOffset(int offset){
    LoggerBase::_offset = offset;
}

// Sets up a pin for an LED or other way of alerting that data is being logged
void LoggerBase::setAlertPin(int ledPin){ _ledPin = ledPin; }


// ============================================================================
//  Functions for interfacing with the real time clock (RTC, DS3231).
// ============================================================================

// Helper function to get the current date/time from the RTC
// as a unix timestamp - and apply the correct time zone.
uint32_t LoggerBase::getNow(void)
{
  uint32_t currentEpochTime = rtc.now().getEpoch();
<<<<<<< HEAD
  currentEpochTime += _timeZone*3600;
=======
  currentEpochTime += _offset*3600;
>>>>>>> 69bc88c1
  return currentEpochTime;
}


// This function converts a DateTime object into an ISO 8601 formated string
String LoggerBase::formatDateTime_ISO8601(DateTime dt)
{
    // Set up an inital string
    String dateTimeStr;
    // Convert the DateTime object to a String
    dt.addToString(dateTimeStr);
    dateTimeStr.replace(F(" "), F("T"));
    String tzString = String(_timeZone);
    if (-24 <= _timeZone && _timeZone <= -10)
    {
        tzString += F(":00");
    }
    else if (-10 < _timeZone && _timeZone < 0)
    {
        tzString = tzString.substring(0,1) + F("0") + tzString.substring(1,2) + F(":00");
    }
    else if (_timeZone == 0)
    {
        tzString = F("Z");
    }
    else if (0 < _timeZone && _timeZone < 10)
    {
        tzString = "+0" + tzString + F(":00");
    }
    else if (10 <= _timeZone && _timeZone <= 24)
    {
        tzString = "+" + tzString + F(":00");
    }
    dateTimeStr += tzString;
    return dateTimeStr;
}

// This function converts an epochTime (unix time) into an ISO 8601 formated string
String LoggerBase::formatDateTime_ISO8601(uint32_t epochTime)
{
    // Create a DateTime object from the epochTime
    DateTime dt(rtc.makeDateTime(epochTime));
    return formatDateTime_ISO8601(dt);
}

// This checks to see if the current time is an even interval of the logging rate
<<<<<<< HEAD
bool LoggerBase::checkInterval(void)
{
    bool retval;
    if (getNow() % _interruptRate == 0)
=======
// or we're in the first 15 minutes of logging
bool LoggerBase::checkInterval(void)
{
    bool retval;
    // Serial.println(getNow());  // for Debugging
    // Serial.println(getNow() % _interruptRate);  // for Debugging
    // Serial.println(LoggerBase::_numReadings);  // for Debugging
    // Serial.println( getNow() % 60);  // for Debugging
    if ((getNow() % _interruptRate == 0 ) or
        (LoggerBase::_numReadings < 15 and getNow() % 60 == 0))
>>>>>>> 69bc88c1
    {
        // Update the number of readings taken
        LoggerBase::_numReadings ++;
        // Serial.println(F("Time to log!"));  // for Debugging
        retval = true;
    }
    else
    {
        // Serial.println(F("Not time yet, back to sleep"));  // for Debugging
        retval = false;
    }
    return retval;
}


<<<<<<< HEAD
// Declare the static variables to mark the time
long LoggerBase::markedEpochTime = 0;
DateTime LoggerBase::markedDateTime = 0;
char LoggerBase::markedISO8601Time[26] = "";
// This function sets all of the static variables to mark the time
void LoggerBase::markTime(void)
{
  LoggerBase::markedEpochTime = getNow();
  LoggerBase::markedDateTime = rtc.makeDateTime(LoggerBase::markedEpochTime);
  formatDateTime_ISO8601(LoggerBase::markedDateTime).toCharArray(LoggerBase::markedISO8601Time, 26);
=======
// Set all the time variables
void LoggerBase::markTime(void)
{
  markedEpochTime = getNow();
  markedDateTime = rtc.makeDateTime(markedEpochTime);
  formatDateTime_ISO8601(markedDateTime).toCharArray(markedISO8601Time, 26);
>>>>>>> 69bc88c1
}


// ============================================================================
// Functions for the timer - to do repeated events without using a delay function
// We want to use the timer instead of the delay because if using the delay
// nothing else can happen during the delay, whereas with a timer other processes
// can continue while the timer counts down.
// ============================================================================

// This sets up the function to be called by the timer with no return of its own.
// This structure is required by the timer library.
// See http://support.sodaq.com/sodaq-one/adding-a-timer-to-schedule-readings/
void LoggerBase::checkTime(uint32_t ts)
<<<<<<< HEAD
{
  // Serial.println(LoggerBase::markedISO8601Time); // For debugging
}
=======
{}
>>>>>>> 69bc88c1

// Set-up the RTC Timer events
void LoggerBase::setupTimer(void)
{
    // Instruct the RTCTimer how to get the current time reading (ie, what function to use)
    // The units of the time returned by this function determine the units of the
    // period in the "every" function below.
    loggerTimer.setNowCallback(getNow);

    // This tells the timer how often (_interruptRate) it will repeat some function (checkTime)
    // The time units of the first input are the same as those returned by the
    // setNowCallback function above (in this case, seconds).  We are only
    // having the timer call a function to check the time instead of actually
    // taking a reading because we would rather first double check that we're
    // exactly on a current minute before taking the reading.
    loggerTimer.every(_interruptRate, checkTime);
}


// ============================================================================
//  Functions for sleeping the logger
// ============================================================================

// Set up the Interrupt Service Request for waking - in this case, doing nothing
void LoggerBase::wakeISR(void){}

// Sets up the sleep mode
void LoggerBase::setupSleep(void)
{
    // Set the pin attached to the RTC alarm to be in the right mode to listen to
    // an interrupt and attach the "Wake" ISR to it.
    pinMode(_interruptPin, INPUT_PULLUP);
    PcInt::attachInterrupt(_interruptPin, wakeISR);

    // Unfortunately, because of the way the alarm on the DS3231 is set up, it
    // cannot interrupt on any frequencies other than every second, minute,
    // hour, day, or date.  We could set it to alarm hourly every 5 minutes past
    // the hour, but not every 5 minutes.  This is why we set the alarm for
    // every minute and still need the timer function.  This is a hardware
    // limitation of the DS3231; it is not due to the libraries or software.
    rtc.enableInterrupts(EveryMinute);

    // Set the sleep mode
    // In the avr/sleep.h file, the call names of these 5 sleep modes are:
    // SLEEP_MODE_IDLE         -the least power savings
    // SLEEP_MODE_ADC
    // SLEEP_MODE_PWR_SAVE
    // SLEEP_MODE_STANDBY
    // SLEEP_MODE_PWR_DOWN     -the most power savings
    set_sleep_mode(SLEEP_MODE_PWR_DOWN);
}

// Puts the system to sleep to conserve battery life.
void LoggerBase::systemSleep(void)
{
    // Serial.println(F("Putting system to sleep."));  // For debugging
    // This method handles any sensor specific sleep
    sensorsSleep();

    // Wait until the serial ports have finished transmitting
    // This does not clear their buffers, it just waits until they are finished
    // TODO:  Make sure can find all serial ports
    Serial.flush();
    Serial1.flush();

    // This clears the interrrupt flag in status register of the clock
    // The next timed interrupt will not be sent until this is cleared
    rtc.clearINTStatus();

    // Disable the processor ADC
    ADCSRA &= ~_BV(ADEN);
    // stop interrupts to ensure the BOD timed sequence executes as required
    cli();
    // turn off the brown-out detector
    byte mcucr1, mcucr2;
    mcucr1 = MCUCR | _BV(BODS) | _BV(BODSE);
    mcucr2 = mcucr1 & ~_BV(BODSE);
    MCUCR = mcucr1;
    MCUCR = mcucr2;
    // ensure interrupts enabled so we can wake up again
    sei();

    // Sleep time
    // Disables interrupts
    noInterrupts();
    // Prepare the processor for by setting the SE (sleep enable) bit.
    sleep_enable();
    // Re-enables interrupts
    interrupts();
    // Actually put the processor into sleep mode.
    // This must happen after the SE bit is set.
    sleep_cpu();

    // Serial.println(F("Waking up!"));  // For debugging
    // Clear the SE (sleep enable) bit.
    sleep_disable();
    // Re-enable the processor ADC
    ADCSRA |= _BV(ADEN);
    // This method handles any sensor specific wake-up
    sensorsWake();
}


// ============================================================================
//  Functions for logging data to an SD card
// ============================================================================

<<<<<<< HEAD
// Sets the filename and saves it to the static String
String LoggerBase::_fileName = "";
void LoggerBase::setFileName(char *fileName)
{
    // Save the filename to the static String
    LoggerBase::_fileName = fileName;
=======
void LoggerBase::setFileName(char *fileName)
{
    // Save the filename to the static String
    _fileName = fileName;
>>>>>>> 69bc88c1

    // Print out the file name for debugging
    Serial.print(F("Data will be saved as "));  // for debugging
    Serial.println(LoggerBase::_fileName);  // for debugging
}

// Same as above, with a string
void LoggerBase::setFileName(String fileName)
{
    // Convert the string filename to a character file name
    int fileNameLength = fileName.length() + 1;
    char charFileName[fileNameLength];
    fileName.toCharArray(charFileName, fileNameLength);
    setFileName(charFileName);
}

// Generates a file name if one doesn't exist
void LoggerBase::setFileName(void)
{
    _autoFileName = true;
    // Generate the file name from logger ID and date
    String fileName = "";
    fileName +=  _loggerID;
    fileName +=  F("_");
<<<<<<< HEAD
    fileName +=  formatDateTime_ISO8601(rtc.now()).substring(0, 10);
=======
    fileName +=  formatDateTime_ISO8601(getNow()).substring(0, 10);
>>>>>>> 69bc88c1
    fileName +=  F(".csv");
    setFileName(fileName);
}

String LoggerBase::getFileName(void)
{
    return LoggerBase::_fileName;
}

// Initializes the SD card and prints a header to it
void LoggerBase::setupLogFile(void)
{
    // Initialise the SD card
    Serial.print(F("Connecting to SD Card with card/slave select on pin "));  // for debugging
    Serial.println(_SDCardPin);  // for debugging
    if (!sd.begin(_SDCardPin, SPI_FULL_SPEED))
    {
        Serial.println(F("Error: SD card failed to initialize or is missing."));
    }

    // Convert the string filename to a character file name for SdFat
    int fileNameLength = LoggerBase::_fileName.length() + 1;
    char charFileName[fileNameLength];
    LoggerBase::_fileName.toCharArray(charFileName, fileNameLength);

    // Open the file in write mode (and create it if it did not exist)
    logFile.open(charFileName, O_CREAT | O_WRITE | O_AT_END);
    // Set creation date time
<<<<<<< HEAD
    logFile.timestamp(T_CREATE, rtc.now().year(),
                                rtc.now().month(),
                                rtc.now().date(),
                                rtc.now().hour(),
                                rtc.now().minute(),
                                rtc.now().second());
    // Set write/modification date time
    logFile.timestamp(T_WRITE, rtc.now().year(),
                               rtc.now().month(),
                               rtc.now().date(),
                               rtc.now().hour(),
                               rtc.now().minute(),
                               rtc.now().second());
    // Set access  date time
    logFile.timestamp(T_ACCESS, rtc.now().year(),
                                rtc.now().month(),
                                rtc.now().date(),
                                rtc.now().hour(),
                                rtc.now().minute(),
                                rtc.now().second());
=======
    logFile.timestamp(T_CREATE, rtc.makeDateTime(getNow()).year(),
                                rtc.makeDateTime(getNow()).month(),
                                rtc.makeDateTime(getNow()).date(),
                                rtc.makeDateTime(getNow()).hour(),
                                rtc.makeDateTime(getNow()).minute(),
                                rtc.makeDateTime(getNow()).second());
    // Set write/modification date time
    logFile.timestamp(T_WRITE, rtc.makeDateTime(getNow()).year(),
                               rtc.makeDateTime(getNow()).month(),
                               rtc.makeDateTime(getNow()).date(),
                               rtc.makeDateTime(getNow()).hour(),
                               rtc.makeDateTime(getNow()).minute(),
                               rtc.makeDateTime(getNow()).second());
    // Set access  date time
    logFile.timestamp(T_ACCESS, rtc.makeDateTime(getNow()).year(),
                                rtc.makeDateTime(getNow()).month(),
                                rtc.makeDateTime(getNow()).date(),
                                rtc.makeDateTime(getNow()).hour(),
                                rtc.makeDateTime(getNow()).minute(),
                                rtc.makeDateTime(getNow()).second());
>>>>>>> 69bc88c1

    // Add header information
    logFile.print(F("Data Logger: "));
    logFile.println(_loggerID);

<<<<<<< HEAD
    String dataHeader = F("\"Timestamp\", ");
=======
    String dataHeader = F("\"Date and Time in UTC");
    dataHeader += _timeZone;
    dataHeader += F("\", ");
>>>>>>> 69bc88c1
    for (uint8_t i = 0; i < _sensorCount; i++)
    {
        dataHeader += F("\"");
        dataHeader += String(_sensorList[i]->getSensorName());
        dataHeader += F(" - ");
        dataHeader += String(_sensorList[i]->getVarName());
        dataHeader += F(" (");
        dataHeader += String(_sensorList[i]->getVarUnit());
        dataHeader += F(")\"");
        if (i + 1 != _sensorCount)
        {
            dataHeader += F(", ");
        }
    }

    // Serial.println(dataHeader);  // for debugging
    logFile.println(dataHeader);

    //Close the file to save it
    logFile.close();
}

String LoggerBase::generateSensorDataCSV(void)
{
<<<<<<< HEAD
    String csvString = String(LoggerBase::markedISO8601Time) + F(", ");
=======
    String csvString = "";
    LoggerBase::markedDateTime.addToString(csvString);
    csvString += F(", ");
>>>>>>> 69bc88c1
    csvString += SensorArray::generateSensorDataCSV();
    return csvString;
}

// Writes a string to a text file on the SD Card
void LoggerBase::logToSD(String rec)
{
    // Make sure the SD card is still initialized
    if (!sd.begin(_SDCardPin, SPI_FULL_SPEED))
    {
        Serial.println(F("Error: SD card failed to initialize or is missing."));
    }

    // Convert the string filename to a character file name for SdFat
    int fileNameLength = LoggerBase::_fileName.length() + 1;
    char charFileName[fileNameLength];
    LoggerBase::_fileName.toCharArray(charFileName, fileNameLength);

    // Check that the file exists, just in case someone yanked the SD card
    if (!logFile.open(charFileName, O_WRITE | O_AT_END))
    {
        Serial.println(F("SD Card File Lost!  Starting new file."));  // for debugging
        if(_autoFileName){setFileName();}
        setupLogFile();
    }

    // Write the CSV data
    logFile.println(rec);
    // Echo the lind to the serial port
    Serial.println(F("\n \\/---- Line Saved to SD Card ----\\/ "));  // for debugging
    Serial.println(rec);  // for debugging

    // Set write/modification date time
<<<<<<< HEAD
    logFile.timestamp(T_WRITE, rtc.now().year(),
                               rtc.now().month(),
                               rtc.now().date(),
                               rtc.now().hour(),
                               rtc.now().minute(),
                               rtc.now().second());
    // Set access  date time
    logFile.timestamp(T_ACCESS, rtc.now().year(),
                                rtc.now().month(),
                                rtc.now().date(),
                                rtc.now().hour(),
                                rtc.now().minute(),
                                rtc.now().second());
=======
    logFile.timestamp(T_WRITE, rtc.makeDateTime(getNow()).year(),
                               rtc.makeDateTime(getNow()).month(),
                               rtc.makeDateTime(getNow()).date(),
                               rtc.makeDateTime(getNow()).hour(),
                               rtc.makeDateTime(getNow()).minute(),
                               rtc.makeDateTime(getNow()).second());
    // Set access  date time
    logFile.timestamp(T_ACCESS, rtc.makeDateTime(getNow()).year(),
                                rtc.makeDateTime(getNow()).month(),
                                rtc.makeDateTime(getNow()).date(),
                                rtc.makeDateTime(getNow()).hour(),
                                rtc.makeDateTime(getNow()).minute(),
                                rtc.makeDateTime(getNow()).second());
>>>>>>> 69bc88c1

    // Close the file to save it
    logFile.close();
}


// ============================================================================
//  Convience functions to call several of the above functions
// ============================================================================
void LoggerBase::begin(void)
{
    // Start the Real Time Clock
    rtc.begin();
    delay(100);

    // Set up pins for the LED's
    pinMode(_ledPin, OUTPUT);

    // Print a start-up note to the first serial port
    Serial.print(F("Current RTC time is: "));
<<<<<<< HEAD
    Serial.println(formatDateTime_ISO8601(rtc.now()));
=======
    Serial.println(formatDateTime_ISO8601(getNow()));
>>>>>>> 69bc88c1
    Serial.print(F("There are "));
    Serial.print(String(_sensorCount));
    Serial.println(F(" variables being recorded."));

    // Set up the sensors
    Serial.println(F("Setting up sensors."));
    setupSensors();

    // Set up the log file
    setFileName();
    setupLogFile();

    // Setup timer events
    setupTimer();

    // Setup sleep mode
    if(_sleep){setupSleep();}

    Serial.println(F("Setup finished!"));
    Serial.println(F("------------------------------------------\n"));
}

void LoggerBase::log(void)
{
    // Update the timer
    // This runs the timer's "now" function [in our case getNow()] and then
    // checks all of the registered timer events to see if they should run
    loggerTimer.update();

    // Check of the current time is an even interval of the logging interval
    if (checkInterval())
    {
        // Print a line to show new reading
        Serial.println(F("------------------------------------------"));  // for debugging
        // Turn on the LED to show we're taking a reading
        digitalWrite(_ledPin, HIGH);

<<<<<<< HEAD
        // Update the static time variables with the current time
=======
        // Update the time variables with the current time
>>>>>>> 69bc88c1
        markTime();
        // Update the values from all attached sensors
        updateAllSensors();
        // Immediately put sensors to sleep to save power
        sensorsSleep();

        // Create a csv data record and save it to the log file
        logToSD(generateSensorDataCSV());

        // Turn off the LED
        digitalWrite(_ledPin, LOW);
        // Print a line to show reading ended
        Serial.println(F("------------------------------------------\n"));  // for debugging
    }

    // Sleep
    if(_sleep){systemSleep();}
}<|MERGE_RESOLUTION|>--- conflicted
+++ resolved
@@ -12,14 +12,8 @@
 #include "LoggerBase.h"
 
 
-<<<<<<< HEAD
-// Set up the static variables for the initilizer
-bool LoggerBase::sleep = false;  // Set in the init function
-int LoggerBase::_timeZone = 0;  // Set in the init function
-=======
 // Set up the static variables
 uint8_t LoggerBase::_numReadings = 0;
->>>>>>> 69bc88c1
 
 // Initialization - cannot do this in constructor arduino has issues creating
 // instances of classes with non-empty constructors
@@ -68,11 +62,7 @@
 uint32_t LoggerBase::getNow(void)
 {
   uint32_t currentEpochTime = rtc.now().getEpoch();
-<<<<<<< HEAD
-  currentEpochTime += _timeZone*3600;
-=======
   currentEpochTime += _offset*3600;
->>>>>>> 69bc88c1
   return currentEpochTime;
 }
 
@@ -119,12 +109,6 @@
 }
 
 // This checks to see if the current time is an even interval of the logging rate
-<<<<<<< HEAD
-bool LoggerBase::checkInterval(void)
-{
-    bool retval;
-    if (getNow() % _interruptRate == 0)
-=======
 // or we're in the first 15 minutes of logging
 bool LoggerBase::checkInterval(void)
 {
@@ -135,7 +119,6 @@
     // Serial.println( getNow() % 60);  // for Debugging
     if ((getNow() % _interruptRate == 0 ) or
         (LoggerBase::_numReadings < 15 and getNow() % 60 == 0))
->>>>>>> 69bc88c1
     {
         // Update the number of readings taken
         LoggerBase::_numReadings ++;
@@ -151,25 +134,12 @@
 }
 
 
-<<<<<<< HEAD
-// Declare the static variables to mark the time
-long LoggerBase::markedEpochTime = 0;
-DateTime LoggerBase::markedDateTime = 0;
-char LoggerBase::markedISO8601Time[26] = "";
-// This function sets all of the static variables to mark the time
-void LoggerBase::markTime(void)
-{
-  LoggerBase::markedEpochTime = getNow();
-  LoggerBase::markedDateTime = rtc.makeDateTime(LoggerBase::markedEpochTime);
-  formatDateTime_ISO8601(LoggerBase::markedDateTime).toCharArray(LoggerBase::markedISO8601Time, 26);
-=======
 // Set all the time variables
 void LoggerBase::markTime(void)
 {
   markedEpochTime = getNow();
   markedDateTime = rtc.makeDateTime(markedEpochTime);
   formatDateTime_ISO8601(markedDateTime).toCharArray(markedISO8601Time, 26);
->>>>>>> 69bc88c1
 }
 
 
@@ -184,13 +154,7 @@
 // This structure is required by the timer library.
 // See http://support.sodaq.com/sodaq-one/adding-a-timer-to-schedule-readings/
 void LoggerBase::checkTime(uint32_t ts)
-<<<<<<< HEAD
-{
-  // Serial.println(LoggerBase::markedISO8601Time); // For debugging
-}
-=======
 {}
->>>>>>> 69bc88c1
 
 // Set-up the RTC Timer events
 void LoggerBase::setupTimer(void)
@@ -298,19 +262,10 @@
 //  Functions for logging data to an SD card
 // ============================================================================
 
-<<<<<<< HEAD
-// Sets the filename and saves it to the static String
-String LoggerBase::_fileName = "";
-void LoggerBase::setFileName(char *fileName)
-{
-    // Save the filename to the static String
-    LoggerBase::_fileName = fileName;
-=======
 void LoggerBase::setFileName(char *fileName)
 {
     // Save the filename to the static String
     _fileName = fileName;
->>>>>>> 69bc88c1
 
     // Print out the file name for debugging
     Serial.print(F("Data will be saved as "));  // for debugging
@@ -335,11 +290,7 @@
     String fileName = "";
     fileName +=  _loggerID;
     fileName +=  F("_");
-<<<<<<< HEAD
-    fileName +=  formatDateTime_ISO8601(rtc.now()).substring(0, 10);
-=======
     fileName +=  formatDateTime_ISO8601(getNow()).substring(0, 10);
->>>>>>> 69bc88c1
     fileName +=  F(".csv");
     setFileName(fileName);
 }
@@ -368,28 +319,6 @@
     // Open the file in write mode (and create it if it did not exist)
     logFile.open(charFileName, O_CREAT | O_WRITE | O_AT_END);
     // Set creation date time
-<<<<<<< HEAD
-    logFile.timestamp(T_CREATE, rtc.now().year(),
-                                rtc.now().month(),
-                                rtc.now().date(),
-                                rtc.now().hour(),
-                                rtc.now().minute(),
-                                rtc.now().second());
-    // Set write/modification date time
-    logFile.timestamp(T_WRITE, rtc.now().year(),
-                               rtc.now().month(),
-                               rtc.now().date(),
-                               rtc.now().hour(),
-                               rtc.now().minute(),
-                               rtc.now().second());
-    // Set access  date time
-    logFile.timestamp(T_ACCESS, rtc.now().year(),
-                                rtc.now().month(),
-                                rtc.now().date(),
-                                rtc.now().hour(),
-                                rtc.now().minute(),
-                                rtc.now().second());
-=======
     logFile.timestamp(T_CREATE, rtc.makeDateTime(getNow()).year(),
                                 rtc.makeDateTime(getNow()).month(),
                                 rtc.makeDateTime(getNow()).date(),
@@ -410,19 +339,14 @@
                                 rtc.makeDateTime(getNow()).hour(),
                                 rtc.makeDateTime(getNow()).minute(),
                                 rtc.makeDateTime(getNow()).second());
->>>>>>> 69bc88c1
 
     // Add header information
     logFile.print(F("Data Logger: "));
     logFile.println(_loggerID);
 
-<<<<<<< HEAD
-    String dataHeader = F("\"Timestamp\", ");
-=======
     String dataHeader = F("\"Date and Time in UTC");
     dataHeader += _timeZone;
     dataHeader += F("\", ");
->>>>>>> 69bc88c1
     for (uint8_t i = 0; i < _sensorCount; i++)
     {
         dataHeader += F("\"");
@@ -447,13 +371,9 @@
 
 String LoggerBase::generateSensorDataCSV(void)
 {
-<<<<<<< HEAD
-    String csvString = String(LoggerBase::markedISO8601Time) + F(", ");
-=======
     String csvString = "";
     LoggerBase::markedDateTime.addToString(csvString);
     csvString += F(", ");
->>>>>>> 69bc88c1
     csvString += SensorArray::generateSensorDataCSV();
     return csvString;
 }
@@ -487,21 +407,6 @@
     Serial.println(rec);  // for debugging
 
     // Set write/modification date time
-<<<<<<< HEAD
-    logFile.timestamp(T_WRITE, rtc.now().year(),
-                               rtc.now().month(),
-                               rtc.now().date(),
-                               rtc.now().hour(),
-                               rtc.now().minute(),
-                               rtc.now().second());
-    // Set access  date time
-    logFile.timestamp(T_ACCESS, rtc.now().year(),
-                                rtc.now().month(),
-                                rtc.now().date(),
-                                rtc.now().hour(),
-                                rtc.now().minute(),
-                                rtc.now().second());
-=======
     logFile.timestamp(T_WRITE, rtc.makeDateTime(getNow()).year(),
                                rtc.makeDateTime(getNow()).month(),
                                rtc.makeDateTime(getNow()).date(),
@@ -515,7 +420,6 @@
                                 rtc.makeDateTime(getNow()).hour(),
                                 rtc.makeDateTime(getNow()).minute(),
                                 rtc.makeDateTime(getNow()).second());
->>>>>>> 69bc88c1
 
     // Close the file to save it
     logFile.close();
@@ -536,11 +440,7 @@
 
     // Print a start-up note to the first serial port
     Serial.print(F("Current RTC time is: "));
-<<<<<<< HEAD
-    Serial.println(formatDateTime_ISO8601(rtc.now()));
-=======
     Serial.println(formatDateTime_ISO8601(getNow()));
->>>>>>> 69bc88c1
     Serial.print(F("There are "));
     Serial.print(String(_sensorCount));
     Serial.println(F(" variables being recorded."));
@@ -578,11 +478,7 @@
         // Turn on the LED to show we're taking a reading
         digitalWrite(_ledPin, HIGH);
 
-<<<<<<< HEAD
-        // Update the static time variables with the current time
-=======
         // Update the time variables with the current time
->>>>>>> 69bc88c1
         markTime();
         // Update the values from all attached sensors
         updateAllSensors();
