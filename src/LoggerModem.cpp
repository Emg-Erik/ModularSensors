/*
 *LoggerModem.cpp
 *This file is part of the EnviroDIY modular sensors library for Arduino
 *
 *Initial library developement done by Sara Damiano (sdamiano@stroudcenter.org).
 *
 *This file wraps the tinyGSM library:  https://github.com/vshymanskyy/TinyGSM
 *and adds in the power functions to turn the modem on and off.
 */

#include "LoggerModem.h"

// Initialize the static members
int16_t loggerModem::_priorRSSI           = -9999;
int16_t loggerModem::_priorSignalPercent  = -9999;
float   loggerModem::_priorModemTemp      = -9999;
float   loggerModem::_priorBatteryState   = -9999;
float   loggerModem::_priorBatteryPercent = -9999;
float   loggerModem::_priorBatteryVoltage = -9999;
// float loggerModem::_priorActivationDuration = -9999;
// float loggerModem::_priorPoweredDuration = -9999;

// Constructor
loggerModem::loggerModem(int8_t powerPin, int8_t statusPin, bool statusLevel,
                         int8_t modemResetPin, bool resetLevel,
                         uint32_t resetPulse_ms, int8_t modemSleepRqPin,
                         bool wakeLevel, uint32_t wakePulse_ms,
                         uint32_t max_status_time_ms,
                         uint32_t max_disconnetTime_ms,
                         uint32_t wakeDelayTime_ms,
                         uint32_t max_atresponse_time_ms)
    : _powerPin(powerPin), _statusPin(statusPin), _statusLevel(statusLevel),
      _modemResetPin(modemResetPin), _resetLevel(resetLevel),
      _resetPulse_ms(resetPulse_ms), _modemSleepRqPin(modemSleepRqPin),
      _wakeLevel(wakeLevel), _wakePulse_ms(wakePulse_ms),
      _statusTime_ms(max_status_time_ms),
      _disconnetTime_ms(max_disconnetTime_ms),
      _wakeDelayTime_ms(wakeDelayTime_ms),
      _max_atresponse_time_ms(max_atresponse_time_ms) {
    _modemName   = "unspecified modem";
    _modemLEDPin = -1;

    _millisPowerOn   = 0;
    _lastNISTrequest = 0;

    _hasBeenSetup = false;
    _pinModesSet  = false;
}


// Destructor
loggerModem::~loggerModem() {}


void loggerModem::setModemLED(int8_t modemLEDPin) {
    _modemLEDPin = modemLEDPin;
    if (_modemLEDPin >= 0) {
        pinMode(_modemLEDPin, OUTPUT);
        digitalWrite(_modemLEDPin, LOW);
    }
};
void loggerModem::modemLEDOn(void) {
    if (_modemLEDPin >= 0) { digitalWrite(_modemLEDPin, HIGH); }
}
void loggerModem::modemLEDOff(void) {
    if (_modemLEDPin >= 0) { digitalWrite(_modemLEDPin, LOW); }
}

String loggerModem::getModemName(void) {
    return _modemName;
}

void loggerModem::modemPowerUp(void) {
    if (_powerPin >= 0) {
        if (_modemSleepRqPin >= 0) {
            // For most modules, the sleep pin should be held high during power
            // up. After some warm-up time, that pin is usually pulsed low to
            // wake the module.
            digitalWrite(_modemSleepRqPin, !_wakeLevel);
        }
        MS_DBG(F("Powering"), getModemName(), F("with pin"), _powerPin);
        pinMode(_powerPin, OUTPUT);
        digitalWrite(_powerPin, HIGH);
        // Mark the time that the sensor was powered
        _millisPowerOn = millis();
    } else {
        MS_DBG(F("Power to"), getModemName(),
               F("is not controlled by this library."));
        // Mark the power-on time, just in case it had not been marked
        if (_millisPowerOn == 0) _millisPowerOn = millis();
    }
}

void loggerModem::modemPowerDown(void) {
    if (_powerPin >= 0) {
        // loggerModem::_priorPoweredDuration = ((float)(millis() -
        // _millisPowerOn)) / 1000; MS_DBG(F("Total modem power-on time (s):"),
        // String(loggerModem::_priorPoweredDuration, 3));

        MS_DBG(F("Turning off power to"), getModemName(), F("with pin"),
               _powerPin);
        digitalWrite(_powerPin, LOW);
        // Unset the power-on time
        _millisPowerOn = 0;
    } else {
        MS_DBG(F("Power to"), getModemName(),
               F("is not controlled by this library."));
        // Unset the power-on time
        // _millisPowerOn = 0;
    }
}

bool loggerModem::modemSetup(void) {
    // NOTE:  Set flag FIRST to stop infinite loop between modemSetup() and
    // modemWake()
    bool success  = true;
    _hasBeenSetup = true;

    MS_DBG(F("Setting up the modem ..."));

    // Power up
    bool wasPowered = true;
    if (_millisPowerOn == 0) {
        modemPowerUp();
        wasPowered = false;
    }

    // Check if the modem was awake, wake it if not
    bool wasAwake = true;
    if (_wakePulse_ms > 0 && _statusPin >= 0) {
        // If there's a pulse wake up (ie, non-zero wake time) and there's a
        // status pin, use that to determine if the modem was awake before setup
        // began.
        wasAwake = digitalRead(_statusPin) == _statusLevel;
    } else if (_wakePulse_ms == 0) {
        // If the wake up is one where a pin is held (0 wake time) then we're
        // going to check the level of the held pin as the indication of whether
        // attempts were made to wake the modem before entering the setup
        // function
        int8_t sleepRqBitNumber = log(digitalPinToBitMask(_modemSleepRqPin)) /
            log(2);
        int8_t currentRqPinState =
            bitRead(*portInputRegister(digitalPinToPort(_modemSleepRqPin)),
                    sleepRqBitNumber);
        MS_DBG(F("Current state of sleep request pin"), _modemSleepRqPin, '=',
               currentRqPinState ? F("HIGH") : F("LOW"),
               F("meaning it should be"),
               currentRqPinState == _wakeLevel ? F("on") : F("off"));
        wasAwake = (currentRqPinState == _wakeLevel);
    }
    if (!wasAwake) {
        while (millis() - _millisPowerOn < _wakeDelayTime_ms) {}
        MS_DBG(F("Waking up the modem for setup ..."));
        success &= modemWake();
    } else {
        MS_DBG(F("Modem was already awake and should be ready for setup."));
    }

    if (success) {
        MS_DBG(F("Running modem's extra setup function ..."));
        success &= extraModemSetup();
        if (success) {
            MS_DBG(F("... setup complete!  It's a"), getModemName());
        } else {
            MS_DBG(F("... setup failed!  It's a"), getModemName());
            _hasBeenSetup = false;
        }
    } else {
        MS_DBG(F("... "), getModemName(),
               F("did not wake up and cannot be set up!"));
    }

    MS_DBG(_modemName, F("warms up in"), _wakeDelayTime_ms,
           F("ms, indicates status in"), _statusTime_ms,
           F("ms, is responsive to AT commands in less than"),
           _max_atresponse_time_ms, F("ms, and takes up to"), _disconnetTime_ms,
           F("ms to close connections and shut down."));

    // Put the modem back to sleep if it was woken up just for setup
    // Only go to sleep if it had been asleep and is now awake
    if (!wasPowered) {  // Run the sleep and power down functions
        MS_DBG(F("Because the modem was not powered prior to setup, putting it"
                 "back to sleep and powering it down now."));
        success &= modemSleepPowerDown();
    } else if (!wasAwake) {  // Run only the sleep function
        MS_DBG(F("Because the modem was asleep prior to setup, putting it back "
                 "to sleep now."));
        success &= modemSleep();
    } else {
        MS_DBG(F("Leaving modem on after setup ..."));
    }

    return success;
}

// Nicely put the modem to sleep and power down
bool loggerModem::modemSleep(void) {
    bool success = true;
    MS_DBG(F("Putting"), getModemName(), F("to sleep."));

    // If there's a status pin available, check before running the sleep
    // function NOTE:  It's possible that the modem could still be in the
    // process of turning on and thus status pin isn't valid yet.  In that case,
    // we wouldn't yet know it's coming on and so we'd mistakenly assume it's
    // already off and not turn it back off. This only applies to modules with a
    // pulse wake (ie, non-zero wake time). For all modules that do pulse on,
    // where possible I've selected a pulse time that is sufficient to wake but
    // not quite long enough to put it to sleep and am using AT commands to
    // sleep.  This *should* keep everything lined up.
    if (_statusPin >= 0 && digitalRead(_statusPin) != _statusLevel &&
        _wakePulse_ms > 0) {
        MS_DBG(
            F("Status pin"), _statusPin, F("on"), getModemName(), F("is"),
            digitalRead(_statusPin),
            F("indicating it is already off!  Will not run sleep function."));
        // loggerModem::_priorActivationDuration = 0;
    } else {
        // Run the sleep function
        MS_DBG(F("Running given sleep function for"), getModemName());
        success &= modemSleepFxn();
        modemLEDOff();
    }
    return success;
}

// Nicely put the modem to sleep and power down
bool loggerModem::modemSleepPowerDown(void) {
    bool     success = true;
    uint32_t start   = millis();
    MS_DBG(F("Turning"), getModemName(), F("off."));

    modemSleep();

    // Now power down
    if (_powerPin >= 0) {
        // If there's a status pin available, wait until modem shows it's ready
        // to be powered off This allows the modem to shut down gracefully.
        if (_statusPin >= 0) {
            MS_DBG(F("Waiting up to"), _disconnetTime_ms,
                   F("milliseconds for graceful shutdown as indicated by pin"),
                   _statusPin, F("going"), !_statusLevel ? F("HIGH") : F("LOW"),
                   F("..."));
            while (millis() - start < _disconnetTime_ms &&
                   digitalRead(_statusPin) == _statusLevel) {}
            if (digitalRead(_statusPin) == _statusLevel) {
                MS_DBG(F("... "), getModemName(),
                       F("did not successfully shut down!"));
            } else {
                MS_DBG(F("... shutdown complete after"), millis() - start,
                       F("ms."));
            }
        } else if (_disconnetTime_ms > 0) {
            MS_DBG(F("Waiting"), _disconnetTime_ms,
                   F("ms for graceful shutdown."));
            while (millis() - start < _disconnetTime_ms) {}
        }

        // loggerModem::_priorPoweredDuration = ((float)(millis() -
        // _millisPowerOn)) / 1000; MS_DBG(F("Total modem power-on time (s):"),
        // String(loggerModem::_priorPoweredDuration, 3));

        MS_DBG(F("Turning off power to"), getModemName(), F("with pin"),
               _powerPin);
        digitalWrite(_powerPin, LOW);
        // Unset the power-on time
        _millisPowerOn = 0;
    } else {
        // loggerModem::_priorPoweredDuration = (float)-9999;

        // If we're not going to power the modem down, there's no reason to hold
        // up the main processor while waiting for the modem to shut down.
        // It can just do its thing unwatched while the main processor sleeps.
        MS_DBG(F("Power to"), getModemName(),
               F("is not controlled by this library."));
        // Unset the power-on time
        // _millisPowerOn = 0;
    }

    return success;
}

// Perform a hard/panic reset for when the modem is completely unresponsive
bool loggerModem::modemHardReset(void) {
    if (_modemResetPin >= 0) {
        MS_DBG(F("Doing a hard reset on the modem by setting pin"),
               _modemResetPin, _resetLevel ? F("HIGH") : F("LOW"), F("for"),
               _resetPulse_ms, F("ms"));
        digitalWrite(_modemResetPin, _resetLevel);
        delay(_resetPulse_ms);
        digitalWrite(_modemResetPin, !_resetLevel);
        return true;
    } else {
        MS_DBG(F("No pin has been provided to reset the modem!"));
        return false;
    }
}
void loggerModem::setModemStatusLevel(bool level) {
    _statusLevel = level;
}
void loggerModem::setModemWakeLevel(bool level) {
    _wakeLevel = level;
}
void loggerModem::setModemResetLevel(bool level) {
    _resetLevel = level;
}


void loggerModem::setModemPinModes(void) {
    // Set-up pin modes
    if (!_pinModesSet) {
        // NOTE:  We're going to set the power pin mode every time in power up,
        // just to be safe
        if (_statusPin >= 0) {
            MS_DBG(F("Initializing pin"), _statusPin,
                   F("for modem status with on level expected to be"),
                   _statusLevel ? F("HIGH") : F("LOW"));
            pinMode(_modemResetPin, INPUT);
        }
        if (_modemSleepRqPin >= 0) {
            MS_DBG(F("Initializing pin"), _modemSleepRqPin,
                   F("for modem sleep with starting value"),
                   !_wakeLevel ? F("HIGH") : F("LOW"));
            pinMode(_modemSleepRqPin, OUTPUT);
            digitalWrite(_modemSleepRqPin, !_wakeLevel);
        }
        if (_modemResetPin >= 0) {
            MS_DBG(F("Initializing pin"), _modemResetPin,
                   F("for modem reset with starting value"),
                   !_resetLevel ? F("HIGH") : F("LOW"));
            pinMode(_modemResetPin, OUTPUT);
            digitalWrite(_modemResetPin, !_resetLevel);
        }
        if (_modemLEDPin >= 0) {
            MS_DBG(F("Initializing pin"), _modemLEDPin,
                   F("for modem status LED with starting value 0"));
            pinMode(_modemLEDPin, OUTPUT);
            digitalWrite(_modemLEDPin, LOW);
        }
        _pinModesSet = true;
    }
}


bool loggerModem::updateModemMetadata(void) {
    bool success = true;

    // Unset whatever we had previously
    loggerModem::_priorRSSI           = -9999;
    loggerModem::_priorSignalPercent  = -9999;
    loggerModem::_priorBatteryState   = -9999;
    loggerModem::_priorBatteryPercent = -9999;
    loggerModem::_priorBatteryPercent = -9999;
<<<<<<< HEAD
    loggerModem::_priorModemTemp      = -9999;
    // loggerModem::_priorActivationDuration = -9999;
    // loggerModem::_priorPoweredDuration = -9999;
=======
    loggerModem::_priorModemTemp = -9999;
>>>>>>> f607ff9a

    // Initialize variable
    int16_t  rssi     = -9999;
    int16_t  percent  = -9999;
    uint8_t  state    = 99;
    int8_t   bpercent = -99;
    uint16_t volt     = 9999;

<<<<<<< HEAD
    success &= getModemSignalQuality(rssi, percent);
    MS_DBG(F("CURRENT RSSI:"), rssi);
    MS_DBG(F("CURRENT Percent signal strength:"), percent);
    loggerModem::_priorRSSI          = rssi;
    loggerModem::_priorSignalPercent = percent;
=======
    // Try for up to 15 seconds to get a valid signal quality
    uint32_t startMillis = millis();
    do
    {
        success &= getModemSignalQuality(rssi, percent);
        MS_DBG(F("CURRENT RSSI:"), rssi);
        MS_DBG(F("CURRENT Percent signal strength:"), percent);
        loggerModem::_priorRSSI = rssi;
        loggerModem::_priorSignalPercent = percent;
        if (rssi != 0 && rssi != -9999)
            break;
        delay(250);
    } while ((rssi == 0 || rssi == -9999) &&
             millis() - startMillis < 15000L && success);
>>>>>>> f607ff9a

    success &= getModemBatteryStats(state, bpercent, volt);
    MS_DBG(F("CURRENT Modem Battery Charge State:"), state);
    MS_DBG(F("CURRENT Modem Battery Charge Percentage:"), bpercent);
    MS_DBG(F("CURRENT Modem Battery Voltage:"), volt);
    if (state != 99)
        loggerModem::_priorBatteryState = (float)state;
    else
        loggerModem::_priorBatteryState = (float)-9999;

    if (bpercent != -99)
        loggerModem::_priorBatteryPercent = (float)bpercent;
    else
        loggerModem::_priorBatteryPercent = (float)-9999;

    if (volt != 9999)
        loggerModem::_priorBatteryVoltage = (float)volt;
    else
        loggerModem::_priorBatteryVoltage = (float)-9999;

    loggerModem::_priorModemTemp = getModemChipTemperature();
    MS_DBG(F("CURRENT Modem Chip Temperature:"), loggerModem::_priorModemTemp);

    return success;
}

float loggerModem::getModemRSSI() {
    float retVal = loggerModem::_priorRSSI;
    // MS_DBG(F("PRIOR RSSI:"), retVal);
    return retVal;
}
float loggerModem::getModemSignalPercent() {
    float retVal = loggerModem::_priorSignalPercent;
    // MS_DBG(F("PRIOR Percent signal strength:"), retVal);
    return retVal;
}
float loggerModem::getModemBatteryChargeState() {
    float retVal = loggerModem::_priorBatteryState;
    // MS_DBG(F("PRIOR Modem Battery Charge State:"), retVal);
    return retVal;
}
float loggerModem::getModemBatteryChargePercent() {
    float retVal = loggerModem::_priorBatteryPercent;
    // MS_DBG(F("PRIOR Modem Battery Charge Percentage:"), retVal);
    return retVal;
}
float loggerModem::getModemBatteryVoltage() {
    float retVal = loggerModem::_priorBatteryPercent;
    // MS_DBG(F("PRIOR Modem Battery Voltage:"), retVal);
    return retVal;
}
float loggerModem::getModemTemperature() {
    float retVal = loggerModem::_priorModemTemp;
    // MS_DBG(F("PRIOR Modem Chip Temperature:"), retVal);
    return retVal;
}
// template <class Derived, typename modemType, typename modemClientType>
// float loggerModem::getModemActivationDuration()
// {
//     float retVal = loggerModem::_priorActivationDuration;
//     return retVal;
// }
// template <class Derived, typename modemType, typename modemClientType>
// float loggerModem::getModemPoweredDuration()
// {
//     float retVal = loggerModem::_priorPoweredDuration;
//     return retVal;
// }

// Helper to get approximate RSSI from CSQ (assuming no noise)
int16_t loggerModem::getRSSIFromCSQ(int16_t csq) {
    int16_t CSQs[33]  = {0,  1,  2,  3,  4,  5,  6,  7,  8,  9,  10,
                        11, 12, 13, 14, 15, 16, 17, 18, 19, 20, 21,
                        22, 23, 24, 25, 26, 27, 28, 29, 30, 31, 99};
    int16_t RSSIs[33] = {-113, -111, -109, -107, -105, -103, -101, -99, -97,
                         -95,  -93,  -91,  -89,  -87,  -85,  -83,  -81, -79,
                         -77,  -75,  -73,  -71,  -69,  -67,  -65,  -63, -61,
                         -59,  -57,  -55,  -53,  -51,  0};
    for (uint8_t i = 0; i < 33; i++) {
        if (CSQs[i] == csq) return RSSIs[i];
    }
    return 0;
}

// Helper to get signal percent from CSQ
int16_t loggerModem::getPctFromCSQ(int16_t csq) {
    int16_t CSQs[33] = {0,  1,  2,  3,  4,  5,  6,  7,  8,  9,  10,
                        11, 12, 13, 14, 15, 16, 17, 18, 19, 20, 21,
                        22, 23, 24, 25, 26, 27, 28, 29, 30, 31, 99};
    int16_t PCTs[33] = {0,  3,  6,  10, 13, 16, 19, 23, 26, 29,  32,
                        36, 39, 42, 45, 48, 52, 55, 58, 61, 65,  68,
                        71, 74, 78, 81, 84, 87, 90, 94, 97, 100, 0};
    for (uint8_t i = 0; i < 33; i++) {
        if (CSQs[i] == csq) return PCTs[i];
    }
    return 0;
}

// Helper to get signal percent from RSSI
int16_t loggerModem::getPctFromRSSI(int16_t rssi) {
    int16_t pct = 1.6163 * rssi + 182.61;
    if (rssi == 0) pct = 0;
    if (rssi == (255 - 93)) pct = 0;  // This is a no-data-yet value from XBee
    return pct;
}


uint32_t loggerModem::parseNISTBytes(byte nistBytes[4]) {
    // Response is returned as 32-bit number as soon as connection is made
    // Connection is then immediately closed, so there is no need to close it
    uint32_t secFrom1900 = 0;
    for (uint8_t i = 0; i < 4; i++) {
        MS_DBG(F("Response Byte"), i, ':', (char)nistBytes[i], '=',
               nistBytes[i], '=', String(nistBytes[i], BIN));
        secFrom1900 += 0x000000FF & nistBytes[i];
        // MS_DBG(F("\nseconds from 1900 after byte:"),String(secFrom1900,
        // BIN));
        if (i + 1 < 4) { secFrom1900 = secFrom1900 << 8; }
    }
    MS_DBG(F("Seconds from Jan 1, 1900 returned by NIST (UTC):"), secFrom1900,
           '=', String(secFrom1900, BIN));

    // Return the timestamp
    uint32_t unixTimeStamp = secFrom1900 - 2208988800;
    MS_DBG(F("Unix Timestamp returned by NIST (UTC):"), unixTimeStamp);
    // If before Jan 1, 2019 or after Jan 1, 2030, most likely an error
    if (unixTimeStamp < 1546300800) {
        return 0;
    } else if (unixTimeStamp > 1893456000) {
        return 0;
    } else {
        return unixTimeStamp;
    }
}


/***
NOTE:  These times are for raw cellular chips they do no necessarily
apply to assembled break-out boards or modules
**warmUpTime** = Length of time after power is applied to module before the
enable pin can be called to turn on the module or other wake fxn can be used.
If the module boots up as soon as power is applied, this value is 0.
**indicatorTime** = Length of time from the completion of wake up  request
until the modem status pin begins to show an "on" status.
**stabilizationTime** =  Length of time from the completion of wake up
function until UART port becomes available for AT commands.  This becomes
the MAXIMUM amount of time we will wait for a response.  Where I could
find a time listed for boot up in the documentation, I use that time.
Where I could not find it listed, I use 5 seconds.
**disconnetTime** - Approximate length of time for unit to gracefully
close sockets and disconnect from the network.  Most manufactures strongly
recommend allowing a graceful shut-down rather than a sudden power-off.
***/
/***
void loggerModem::setModemTiming(void) {
    if (_modemName.indexOf(F("SARA-G3")) >= 0) {
        MS_DBG(
            F("Resetting warm-up and disconnect timing for a u-blox SARA-G3"));
        _wakeDelayTime_ms = 0;  // Module turns on when power is applied - level
                                // of PWR_ON then irrelevant
        _statusTime_ms =
            35;  // Time after end pulse until V_INT becomes active
                 // Unspecified in documentation! Taking value from Lisa U2
        _max_atresponse_time_ms = 5000;  // Time until system and digital pins
                                         // are operational (5 sec typical)
        _on_pull_down_ms  = 6;           // >5ms
        _off_pull_down_ms = 1100;        // >1s
        _disconnetTime_ms =
            15000;  // Power down time "can largely vary depending on the
                    // application / network settings and the concurrent module
                    // activities."  Vint/status pin should be monitored and
                    // power not withdrawn until that pin reads low.  Giving
                    // 15sec here in case it is not monitored.
    }
    if (_modemName.indexOf(F("LISA-U2")) >= 0) {
        MS_DBG(
            F("Resetting warm-up and disconnect timing for a u-blox LISA-U2"));
        _wakeDelayTime_ms = 0;  // Module turns on when power is applied - level
                                // of PWR_ON then irrelevant
        _statusTime_ms =
            35;  // Time after end pulse until V_INT becomes active <35ms
        _max_atresponse_time_ms = 3000;  // Time until system and digital pins
                                         // are operational (3 sec typical)
        _on_pull_down_ms  = 1;           // 50-80µs
        _off_pull_down_ms = 1000;        // >1s
        _disconnetTime_ms = 400;         // power down (gracefully) takes ~400ms
    }
    if (_modemName.indexOf(F("Digi XBee® Cellular LTE Cat 1")) >= 0 ||
        _modemName.indexOf(F("Digi XBee3™ Cellular LTE CAT 1")) >= 0 ||
        _modemName.indexOf(F("Telit LE866")) >= 0) {
        MS_DBG(F("Resetting warm-up and disconnect timing for a Telit LE866"));
        _wakeDelayTime_ms = 0;  // Module turns on when power is applied
        _statusTime_ms = 50;  // Documentation does not specify how long between
                              // power on and high reading on VAUX / PWRMON pin
        _max_atresponse_time_ms =
            25000;  // Documentation says to wait up to 25 (!!) seconds.
        _on_pull_down_ms =
            0;  // N/A - standard chip cannot be powered on with pin
        _off_pull_down_ms =
            0;  // N/A - standard chip cannot be powered down with pin
        _disconnetTime_ms = 10000L;  // Wait with 10s time-out for sleep
    }
    if (_modemName.indexOf(F("Neoway M590")) >= 0) {
        MS_DBG(F("Resetting warm-up and disconnect timing for a Neoway M590"));
        _wakeDelayTime_ms =
            300;  // ON/OFF pin can be held low when power is applied
        // If the ON/OFF pin is not held low at time power is applied, wait at
        // least 300ms before dropping it low to turn the module on
        _statusTime_ms =
            300;  // Time after end pulse until VCCIO becomes active
        _max_atresponse_time_ms = 300;   // Time until UART is active (300ms)
        _on_pull_down_ms        = 510;   // >300ms (>500ms recommended)
        _off_pull_down_ms       = 510;   // >300ms
        _disconnetTime_ms       = 6000;  // power down (gracefully) takes ~5sec
    }
    if (_modemName.indexOf(F("Quectel BC95")) >= 0) {
        MS_DBG(F("Resetting warm-up and disconnect timing for a Quectel BC95"));
        _wakeDelayTime_ms = 1;  // Time after VBAT is stable before RESET
                                // becomes valid - < 535 µs
        _statusTime_ms = 1;  // Time after VBAT is stable before RESET becomes
                             // valid - < 535 µs
        _max_atresponse_time_ms =
            5000;  // ?? Time to UART availability not documented
        _on_pull_down_ms =
            0;  // N/A - standard chip cannot be powered on with pin
        _off_pull_down_ms = 0;  // N/A - standard chip cannot be powered down
                                // with pin use AT+CPSMS command for LTE-M power
                                // saving - no other power save method
        _disconnetTime_ms = 0;  // N/A - If the reset pin is used as a status
                                // pin, it will not ever turn off
    }
    if (_modemName.indexOf(F("Quectel M95")) >= 0) {
        MS_DBG(F("Resetting warm-up and disconnect timing for a Quectel M95"));
        _wakeDelayTime_ms =
            30;  // Time after VBAT is stable before PWRKEY can be used
        _statusTime_ms = 0;  // Time after end pulse until status pin becomes
                             // active (54ms after start of pulse)
        _max_atresponse_time_ms =
            500;  // UART should respond as soon as PWRKEY pulse ends
        _on_pull_down_ms =
            2000;  // until either status key goes on, or > 1.0 sec (~2s)
        _off_pull_down_ms = 700;    // 0.6s<Pulldown<1s
        _disconnetTime_ms = 12000;  // disconnect in 2-12 seconds
    }
    if (_modemName.indexOf(F("Quectel MC60")) >= 0) {
        MS_DBG(F("Resetting warm-up and disconnect timing for a Quectel MC60"));
        _wakeDelayTime_ms =
            100;  // Time after VBAT is stable before PWRKEY can be used
        _statusTime_ms = 0;  // Time after end pulse until status pin becomes
                             // active (54ms after start of pulse)
        _max_atresponse_time_ms =
            500;  // UART should respond as soon as PWRKEY pulse ends
        _on_pull_down_ms  = 1100;   // >1s
        _off_pull_down_ms = 700;    // 0.6s<Pulldown<1s
        _disconnetTime_ms = 12000;  // disconnect in 2-12 seconds
    }
}
***/<|MERGE_RESOLUTION|>--- conflicted
+++ resolved
@@ -350,13 +350,7 @@
     loggerModem::_priorBatteryState   = -9999;
     loggerModem::_priorBatteryPercent = -9999;
     loggerModem::_priorBatteryPercent = -9999;
-<<<<<<< HEAD
-    loggerModem::_priorModemTemp      = -9999;
-    // loggerModem::_priorActivationDuration = -9999;
-    // loggerModem::_priorPoweredDuration = -9999;
-=======
     loggerModem::_priorModemTemp = -9999;
->>>>>>> f607ff9a
 
     // Initialize variable
     int16_t  rssi     = -9999;
@@ -365,13 +359,6 @@
     int8_t   bpercent = -99;
     uint16_t volt     = 9999;
 
-<<<<<<< HEAD
-    success &= getModemSignalQuality(rssi, percent);
-    MS_DBG(F("CURRENT RSSI:"), rssi);
-    MS_DBG(F("CURRENT Percent signal strength:"), percent);
-    loggerModem::_priorRSSI          = rssi;
-    loggerModem::_priorSignalPercent = percent;
-=======
     // Try for up to 15 seconds to get a valid signal quality
     uint32_t startMillis = millis();
     do
@@ -386,7 +373,6 @@
         delay(250);
     } while ((rssi == 0 || rssi == -9999) &&
              millis() - startMillis < 15000L && success);
->>>>>>> f607ff9a
 
     success &= getModemBatteryStats(state, bpercent, volt);
     MS_DBG(F("CURRENT Modem Battery Charge State:"), state);
