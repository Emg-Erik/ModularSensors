--- conflicted
+++ resolved
@@ -139,14 +139,6 @@
         // Serial.println(myCommand);  // For debugging
         mySDI12.flush();
         delay(30);  // It just needs this little delay
-<<<<<<< HEAD
-        // Serial.print(F("Taking reading #"));  // For debugging
-        // Serial.print(j);  // For debugging
-        // Serial.print(F(" ("));  // For debugging
-        // Serial.print(myCommand);  // For debugging
-        // Serial.println(F(")"));  // For debugging
-=======
->>>>>>> 58545d57
 
         // wait for acknowlegement with format [address][ttt (3 char, seconds)][number of measurments available, 0-9]
         String sdiResponse = mySDI12.readString();
@@ -189,12 +181,6 @@
         // Serial.println(myCommand);  // For debugging
         mySDI12.flush();
         delay(30);  // It just needs this little delay
-<<<<<<< HEAD
-        // Serial.print(F("Requesting data ("));  // For debugging
-        // Serial.print(myCommand);  // For debugging
-        // Serial.println(F(")"));  // For debugging
-=======
->>>>>>> 58545d57
 
         // Serial.println(F("Receiving data"));  // For debugging
         mySDI12.read();  // ignore the repeated SDI12 address
@@ -212,13 +198,8 @@
     // Average over the number of readings
     // Serial.print(F("Averaging over "));  // For debugging
     // Serial.print(_numReadings);  // For debugging
-<<<<<<< HEAD
-    // Serial.println(F(" readings"));  // For debugging
-    for (int i = 0; i < _numMeasurements; i++)
-=======
     // Serial.println(F(" readings")); // For debugging
     for (int i = 0; i < _numReturnedVars; i++)
->>>>>>> 58545d57
     {
         sensorValues[i] /=  _numReadings;
         // Serial.print(F("Result #"));  // For debugging
