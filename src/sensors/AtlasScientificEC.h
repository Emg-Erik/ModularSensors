/**
 * @file AtlasScientificEC.h
 * @copyright 2020 Stroud Water Research Center
 * Part of the EnviroDIY ModularSensors library for Arduino
 * @author Initial developement for Atlas Sensors was done by Adam Gold
 * Files were edited by Sara Damiano <sdamiano@stroudcenter.org>
 *
 * @brief Contains the AtlasScientificCO2 subclass of the AtlasParent sensor
 * class along with the variable subclasses AtlasScientificEC_Cond,
 * AtlasScientificEC_TDS, AtlasScientificEC_Salinity and
 * AtlasScientificEC_SpecificGravity.
 *
 * These are used for any sensor attached to an
 * [Atlas EZO conductivity
 * circuit](https://www.atlas-scientific.com/conductivity.html).
 */
/* clang-format off */
/**
 * @defgroup atlas_cond_group Atlas EZO-EC
 * Classes for the Atlas Scientific EZO-EC conductivity circuit and probes.
 *
 * @ingroup atlas_group
 *
 * @tableofcontents
 * @m_footernavigation
 *
 * The Atlas Scientifc Conductivity sensor outputs raw conductivity, TDS,
 * salinity, and specific gravity
 *   - Accuracy is ± 2%
 *   - Range is 0.07 − 500,000+ μS/cm
 *   - Resolution is 3 decimal places
 *
 * @section atlas_cond_datasheet Sensor Datasheet
 *   - [Circuit Datasheet](https://github.com/EnviroDIY/ModularSensors/wiki/Sensor-Datasheets/AtlasScientific_EC_EZO_Datasheet.pdf)
 *   - [K0.1 Probe Datasheet](https://github.com/EnviroDIY/ModularSensors/wiki/Sensor-Datasheets/AtlasScientific_EC_K_0.1_probe.pdf)
 *   - [K1.0 Probe Datasheet](https://github.com/EnviroDIY/ModularSensors/wiki/Sensor-Datasheets/AtlasScientific_EC_K_1.0_probe.pdf)
 *   - [K10 Probe Datasheet](https://github.com/EnviroDIY/ModularSensors/wiki/Sensor-Datasheets/AtlasScientific_EC_K_10_probe.pdf)
 *
 *
 * @section atlas_cond_sensor The Atlas EC Sensor
 * @ctor_doc{AtlasScientificEC, int8_t powerPin, uint8_t i2cAddress, uint8_t measurementsToAverage}
 * @subsection atlas_cond_timing Sensor Timing
 *   - warms up in 745ms (739-740 in tests)
 *   - stable at completion of warm up
 *   - measurements take 600ms to complete (only ~555 measurement time in tests,
 * but we wait the full 600ms recommended by manual)
 *
 * ___
 * @section atlas_cond_cond Specific Conductance Output
 *   - Accuracy is ± 2%
 *   - Range is 0.07 − 500,000+ μS/cm
 *   - Resolution is 3 decimal places
 *   - Reported in microsiemens per centimeter
 *   - Result stored in sensorValues[0]
 *   - Default variable code is AtlasCond
 * @variabledoc{atlas_cond_cond,AtlasScientificEC,Cond,AtlasCond}
 *
 * ___
 * @section atlas_cond_tds Total Dissolved Solids Output
 *   - Accuracy is ± 2%
 *   - Range is 0.07 − 500,000+ μS/cm
 *   - Resolution is 3 decimal places
 *   - Reported in parts per million
 *   - Result stored in sensorValues[1]
 *   - Default variable code is AtlasTDS
 * @variabledoc{atlas_cond_tds,AtlasScientificEC,TDS,AtlasTDS}
 *
 * ___
 * @section atlas_cond_salinity Salinity Output
 *   - Accuracy is ± 2%
 *   - Range is 0.07 − 500,000+ μS/cm
 *   - Resolution is 3 decimal places
 *   - Reported in practical salinity units
 *   - Result stored in sensorValues[2]
 *   - Default variable code is AtlasSalinity
 * @variabledoc{atlas_cond_salinity,AtlasScientificEC,Salinity,AtlasSalinity}
 *
 * ___
 * @section atlas_cond_sg Specific Gravity Output
 *   - Accuracy is ± 2%
 *   - Range is 0.07 − 500,000+ μS/cm
 *   - Resolution is 3 decimal places
 *   - Reported value is dimensionless
 *   - Result stored in sensorValues[3]
 *   - Default variable code is AtlasSpecGravity
 * @variabledoc{atlas_cond_sg,AtlasScientificEC,SpecificGravity,AtlasSpecGravity}
 *
 * ___
 * @section atlas_cond_examples Example Code
 * The Atlas conductivity sensor is used in the @menulink{atlas_ec} example.
 *
 * @menusnip{atlas_ec}
 */
/* clang-format on */

// Header Guards
#ifndef SRC_SENSORS_ATLASSCIENTIFICEC_H_
#define SRC_SENSORS_ATLASSCIENTIFICEC_H_

// Debugging Statement
// #define MS_ATLASSCIENTIFICEC_DEBUG

#ifdef MS_ATLASSCIENTIFICEC_DEBUG
#define MS_DEBUGGING_STD "AtlasScientificEC"
#endif

// Included Dependencies
#include "ModSensorDebugger.h"
#undef MS_DEBUGGING_STD
#include "VariableBase.h"
#include "sensors/AtlasParent.h"


/**
 * @brief Default I2C address is 0x64 (100)
 */
#define ATLAS_COND_I2C_ADDR 0x64

// Sensor Specific Defines
/**
 * @brief Sensor::_numReturnedValues; Atlas EZO conductivity circuit can report
 * 4 values.
 */
#define ATLAS_COND_NUM_VARIABLES 4

/**
 * @brief Sensor::_warmUpTime_ms; Atlas EZO conductivity circuit warms up in
 * 745ms
 *
 * 739-740 in tests
 */
#define ATLAS_COND_WARM_UP_TIME_MS 745
/**
 * @brief Sensor::_stabilizationTime_ms; Atlas EZO conductivity circuit is
 * stable 0ms after warm-up.
 */
#define ATLAS_COND_STABILIZATION_TIME_MS 0
/**
 * @brief Sensor::_measurementTime_ms; Atlas EZO conductivity circuit takes
 * 600ms to complete a measurement.
 *
 * 555 measurement time in tests, but keep the 600 recommended by manual
 */
#define ATLAS_COND_MEASUREMENT_TIME_MS 600

/// Decimals places in string representation; conductivity should have 3.
#define ATLAS_COND_RESOLUTION 3
/// Variable number; conductivity is stored in sensorValues[0].
#define ATLAS_COND_VAR_NUM 0

/// Decimals places in string representation; TDS should have 3.
#define ATLAS_TDS_RESOLUTION 3
/// Variable number; TDS is stored in sensorValues[1].
#define ATLAS_TDS_VAR_NUM 1

/// Decimals places in string representation; salinity should have 3.
#define ATLAS_SALINITY_RESOLUTION 3
/// Variable number; salinity is stored in sensorValues[2].
#define ATLAS_SALINITY_VAR_NUM 2

/// Decimals places in string representation; specific gravity should have 3.
#define ATLAS_SG_RESOLUTION 3
/// Variable number; specific gravity is stored in sensorValues[3].
#define ATLAS_SG_VAR_NUM 3

<<<<<<< HEAD
// The main class for the Atlas Scientific Conductivity sensor
class AtlasScientificEC : public AtlasParent
{
public:
    #if defined MS_ATLAS_SOFTWAREWIRE
    AtlasScientificEC(SoftwareWire *theI2C, int8_t powerPin,
                      uint8_t i2cAddressHex = ATLAS_COND_I2C_ADDR,
                      uint8_t measurementsToAverage = 1);
    AtlasScientificEC(int8_t powerPin, int8_t dataPin, int8_t clockPin,
                      uint8_t i2cAddressHex = ATLAS_COND_I2C_ADDR,
                      uint8_t measurementsToAverage = 1);
    #else
    AtlasScientificEC(TwoWire *theI2C, int8_t powerPin,
                      uint8_t i2cAddressHex = ATLAS_COND_I2C_ADDR,
                      uint8_t measurementsToAverage = 1);
    AtlasScientificEC(int8_t powerPin,
                      uint8_t i2cAddressHex = ATLAS_COND_I2C_ADDR,
                      uint8_t measurementsToAverage = 1);
    #endif
=======
/* clang-format off */
/**
 * @brief The Sensor sub-class for the
 * [Atlas Scientific conductivity circuit and sensor](@ref atlas_cond_group).
 *
 * @ingroup atlas_cond_group
 */
/* clang-format on */
class AtlasScientificEC : public AtlasParent {
 public:
    /**
     * @brief Construct a new Atlas Scientific EC object
     *
     * @param powerPin The pin on the mcu controlling powering to the Atlas EC
     * circuit.  Use -1 if it is continuously powered.
     * - Requires a 3.3V and 5V power supply
     * @warning **You must isolate the data lines of all Atlas circuits from the
     * main I2C bus if you wish to turn off their power!**  If you do not
     * isolate them from your main I2C bus and you turn off power to the
     * circuits between measurements the I2C lines will be pulled down to ground
     * causing the I2C bus (and thus your logger) to crash.
     * @param i2cAddressHex The I2C address of the Atlas circuit;
     * optional with the Atlas-supplied default address of 0x64.
     * @param measurementsToAverage The number of measurements to take and
     * average before giving a "final" result from the sensor; optional with a
     * default value of 1.
     */
    explicit AtlasScientificEC(int8_t  powerPin,
                               uint8_t i2cAddressHex = ATLAS_COND_I2C_ADDR,
                               uint8_t measurementsToAverage = 1);
    /**
     * @brief Destroy the Atlas Scientific EC object
     */
>>>>>>> 7e19a243
    ~AtlasScientificEC();

    /**
     * @brief Do any one-time preparations needed before the sensor will be able
     * to take readings.
     *
     * This begins the Wire library (sets pin modes for I2C), tells the CO2
     * circuit to report all possible measurement parameters, and sets the
     * status bit if successful.  The circuit must be powered for setup.
     *
     * @return **bool** True if the setup was successful.
     */
    bool setup(void) override;
};

/* clang-format off */
/**
 * @brief The Variable sub-class used for the
 * [conductivity output](@ref atlas_cond_cond) from an
 * [Atlas Scientific EC EZO circuit](@ref atlas_cond_group).
 *
 * @ingroup atlas_cond_group
 */
/* clang-format on */
class AtlasScientificEC_Cond : public Variable {
 public:
    /**
     * @brief Construct a new AtlasScientificEC_Cond object.
     *
     * @param parentSense The parent AtlasScientificEC providing the result
     * values.
     * @param uuid A universally unique identifier (UUID or GUID) for the
     * variable; optional with the default value of an empty string.
     * @param varCode A short code to help identify the variable in files;
     * optional with a default value of AtlasCond
     */
    explicit AtlasScientificEC_Cond(AtlasScientificEC* parentSense,
                                    const char*        uuid    = "",
                                    const char*        varCode = "AtlasCond")
        : Variable(parentSense, (const uint8_t)ATLAS_COND_VAR_NUM,
                   (uint8_t)ATLAS_COND_RESOLUTION, "electricalConductivity",
                   "microsiemenPerCentimeter", varCode, uuid) {}
    /**
     * @brief Construct a new AtlasScientificEC_Cond object.
     *
     * @note This must be tied with a parent AtlasScientificEC before it can be
     * used.
     */
    AtlasScientificEC_Cond()
        : Variable((const uint8_t)ATLAS_COND_VAR_NUM,
                   (uint8_t)ATLAS_COND_RESOLUTION, "electricalConductivity",
                   "microsiemenPerCentimeter", "AtlasCond") {}
    /**
     * @brief Destroy the AtlasScientificEC_Cond object - no action needed.
     */
    ~AtlasScientificEC_Cond() {}
};

/* clang-format off */
/**
 * @brief The Variable sub-class used for the
 * [total dissolved solids output](@ref atlas_cond_tds) from an
 * [Atlas Scientific EC EZO circuit](@ref atlas_cond_group).
 *
 * @ingroup atlas_cond_group
 */
/* clang-format on */
class AtlasScientificEC_TDS : public Variable {
 public:
    /**
     * @brief Construct a new AtlasScientificEC_TDS object.
     *
     * @param parentSense The parent AtlasScientificEC providing the result
     * values.
     * @param uuid A universally unique identifier (UUID or GUID) for the
     * variable; optional with the default value of an empty string.
     * @param varCode A short code to help identify the variable in files;
     * optional with a default value of AtlasTDS
     */
    explicit AtlasScientificEC_TDS(AtlasScientificEC* parentSense,
                                   const char*        uuid    = "",
                                   const char*        varCode = "AtlasTDS")
        : Variable(parentSense, (const uint8_t)ATLAS_TDS_VAR_NUM,
                   (uint8_t)ATLAS_TDS_RESOLUTION, "solidsTotalDissolved",
                   "partPerMillion", varCode, uuid) {}
    /**
     * @brief Construct a new AtlasScientificEC_TDS object.
     *
     * @note This must be tied with a parent AtlasScientificEC before it can be
     * used.
     */
    AtlasScientificEC_TDS()
        : Variable((const uint8_t)ATLAS_TDS_VAR_NUM,
                   (uint8_t)ATLAS_TDS_RESOLUTION, "solidsTotalDissolved",
                   "partPerMillion", "AtlasTDS") {}
    /**
     * @brief Destroy the AtlasScientificEC_TDS object - no action needed.
     */
    ~AtlasScientificEC_TDS() {}
};

/* clang-format off */
/**
 * @brief The Variable sub-class used for the
 * [salinity output](@ref atlas_cond_salinity) from an
 * [Atlas Scientific EC EZO circuit](@ref atlas_cond_group).
 *
 * @ingroup atlas_cond_group
 */
/* clang-format on */
class AtlasScientificEC_Salinity : public Variable {
 public:
    /**
     * @brief Construct a new AtlasScientificEC_Salinity object.
     *
     * @param parentSense The parent AtlasScientificEC providing the result
     * values.
     * @param uuid A universally unique identifier (UUID or GUID) for the
     * variable; optional with the default value of an empty string.
     * @param varCode A short code to help identify the variable in files;
     * optional with a default value of AtlasSalinity
     */
    explicit AtlasScientificEC_Salinity(AtlasScientificEC* parentSense,
                                        const char*        uuid = "",
                                        const char* varCode = "AtlasSalinity")
        : Variable(parentSense, (const uint8_t)ATLAS_SALINITY_VAR_NUM,
                   (uint8_t)ATLAS_SALINITY_RESOLUTION, "salinity",
                   "practicalSalinityUnit", varCode, uuid) {}
    /**
     * @brief Construct a new AtlasScientificEC_Salinity object.
     *
     * @note This must be tied with a parent AtlasScientificEC before it can be
     * used.
     */
    AtlasScientificEC_Salinity()
        : Variable((const uint8_t)ATLAS_SALINITY_VAR_NUM,
                   (uint8_t)ATLAS_SALINITY_RESOLUTION, "salinity",
                   "practicalSalinityUnit", "AtlasSalinity") {}
    /**
     * @brief Destroy the AtlasScientificEC_Salinity() object - no action
     * needed.
     */
    ~AtlasScientificEC_Salinity() {}
};

/* clang-format off */
/**
 * @brief The Variable sub-class used for the
 * [specific gravity output](@ref atlas_cond_sg) from an
 * [Atlas Scientific EC EZO circuit](@ref atlas_cond_group).
 *
 * @ingroup atlas_cond_group
 */
/* clang-format on */
class AtlasScientificEC_SpecificGravity : public Variable {
 public:
    /**
     * @brief Construct a new AtlasScientificEC_SpecificGravity object.
     *
     * @param parentSense The parent AtlasScientificEC providing the result
     * values.
     * @param uuid A universally unique identifier (UUID or GUID) for the
     * variable; optional with the default value of an empty string.
     * @param varCode A short code to help identify the variable in files;
     * optional with a default value of AtlasSpecGravity
     */
    explicit AtlasScientificEC_SpecificGravity(
        AtlasScientificEC* parentSense, const char* uuid = "",
        const char* varCode = "AtlasSpecGravity")
        : Variable(parentSense, (const uint8_t)ATLAS_SG_VAR_NUM,
                   (uint8_t)ATLAS_SG_RESOLUTION, "specificGravity",
                   "dimensionless", varCode, uuid) {}
    /**
     * @brief Construct a new AtlasScientificEC_SpecificGravity object.
     *
     * @note This must be tied with a parent AtlasScientificEC before it can be
     * used.
     */
    AtlasScientificEC_SpecificGravity()
        : Variable((const uint8_t)ATLAS_SG_VAR_NUM,
                   (uint8_t)ATLAS_SG_RESOLUTION, "specificGravity",
                   "dimensionless", "AtlasSpecGravity") {}
    /**
     * @brief Destroy the AtlasScientificEC_SpecificGravity() object - no action
     * needed.
     */
    ~AtlasScientificEC_SpecificGravity() {}
};

#endif  // SRC_SENSORS_ATLASSCIENTIFICEC_H_<|MERGE_RESOLUTION|>--- conflicted
+++ resolved
@@ -44,6 +44,11 @@
  *   - stable at completion of warm up
  *   - measurements take 600ms to complete (only ~555 measurement time in tests,
  * but we wait the full 600ms recommended by manual)
+ * @subsection atlas_cond_flags Build flags
+ * - `-D MS_ATLAS_SOFTWAREWIRE`
+ *      - switches from using hardware I2C to software I2C
+ * @warning Either all or none of the Atlas sensors can be using software I2C.
+ * Using some Altas sensors with software I2C and others with hardware I2C is not supported.
  *
  * ___
  * @section atlas_cond_cond Specific Conductance Output
@@ -163,27 +168,6 @@
 /// Variable number; specific gravity is stored in sensorValues[3].
 #define ATLAS_SG_VAR_NUM 3
 
-<<<<<<< HEAD
-// The main class for the Atlas Scientific Conductivity sensor
-class AtlasScientificEC : public AtlasParent
-{
-public:
-    #if defined MS_ATLAS_SOFTWAREWIRE
-    AtlasScientificEC(SoftwareWire *theI2C, int8_t powerPin,
-                      uint8_t i2cAddressHex = ATLAS_COND_I2C_ADDR,
-                      uint8_t measurementsToAverage = 1);
-    AtlasScientificEC(int8_t powerPin, int8_t dataPin, int8_t clockPin,
-                      uint8_t i2cAddressHex = ATLAS_COND_I2C_ADDR,
-                      uint8_t measurementsToAverage = 1);
-    #else
-    AtlasScientificEC(TwoWire *theI2C, int8_t powerPin,
-                      uint8_t i2cAddressHex = ATLAS_COND_I2C_ADDR,
-                      uint8_t measurementsToAverage = 1);
-    AtlasScientificEC(int8_t powerPin,
-                      uint8_t i2cAddressHex = ATLAS_COND_I2C_ADDR,
-                      uint8_t measurementsToAverage = 1);
-    #endif
-=======
 /* clang-format off */
 /**
  * @brief The Sensor sub-class for the
@@ -194,9 +178,13 @@
 /* clang-format on */
 class AtlasScientificEC : public AtlasParent {
  public:
-    /**
-     * @brief Construct a new Atlas Scientific EC object
-     *
+#if defined MS_ATLAS_SOFTWAREWIRE
+    /**
+     * @brief Construct a new Atlas Scientific EC object using a *software* I2C
+     * instance.
+     *
+     * @param theI2C A [SoftwareWire](https://github.com/Testato/SoftwareWire)
+     * instance for I2C communication.
      * @param powerPin The pin on the mcu controlling powering to the Atlas EC
      * circuit.  Use -1 if it is continuously powered.
      * - Requires a 3.3V and 5V power supply
@@ -211,13 +199,94 @@
      * average before giving a "final" result from the sensor; optional with a
      * default value of 1.
      */
+    AtlasScientificEC(SoftwareWire* theI2C, int8_t powerPin,
+                      uint8_t i2cAddressHex         = ATLAS_COND_I2C_ADDR,
+                      uint8_t measurementsToAverage = 1);
+    /**
+     * @brief Construct a new Atlas Scientific EC object, also creating a
+     * [SoftwareWire](https://github.com/Testato/SoftwareWire) I2C instance for
+     * communication with that object.
+     *
+     * Currently only
+     * [Testato's SoftwareWire](https://github.com/Testato/SoftwareWire) is
+     * supported.
+     *
+     * @note Unless there are address conflicts between I2C devices, you should
+     * not create a new I2C instance.
+     *
+     * @param powerPin The pin on the mcu controlling powering to the Atlas EC
+     * circuit.  Use -1 if it is continuously powered.
+     * - Requires a 3.3V and 5V power supply
+     * @warning **You must isolate the data lines of all Atlas circuits from the
+     * main I2C bus if you wish to turn off their power!**  If you do not
+     * isolate them from your main I2C bus and you turn off power to the
+     * circuits between measurements the I2C lines will be pulled down to ground
+     * causing the I2C bus (and thus your logger) to crash.
+     * @param dataPin The pin on the mcu that will be used for I2C data (SDA).
+     * Must be a valid pin number.
+     * @param clockPin The pin on the mcu that will be used for the I2C clock
+     * (SCL).  Must be a valid pin number.
+     * @param i2cAddressHex The I2C address of the Atlas circuit;
+     * optional with the Atlas-supplied default address of 0x64.
+     * @param measurementsToAverage The number of measurements to take and
+     * average before giving a "final" result from the sensor; optional with a
+     * default value of 1.
+     */
+    AtlasScientificEC(int8_t powerPin, int8_t dataPin, int8_t clockPin,
+                      uint8_t i2cAddressHex         = ATLAS_COND_I2C_ADDR,
+                      uint8_t measurementsToAverage = 1);
+#else
+    /**
+     * @brief Construct a new Atlas Scientific EC object using a secondary
+     * *hardware* I2C instance.
+     *
+     * @param theI2C A TwoWire instance for I2C communication.  Due to the
+     * limitations of the Arduino core, only a hardware I2C instance can be
+     * used.  For an AVR board, there is only one I2C instance possible and this
+     * form of the constructor should not be used.  For a SAMD board, this can
+     * be used if a secondary I2C port is created on one of the extra SERCOMs.
+     * @param powerPin The pin on the mcu controlling powering to the Atlas EC
+     * circuit.  Use -1 if it is continuously powered.
+     * - Requires a 3.3V and 5V power supply
+     * @warning **You must isolate the data lines of all Atlas circuits from the
+     * main I2C bus if you wish to turn off their power!**  If you do not
+     * isolate them from your main I2C bus and you turn off power to the
+     * circuits between measurements the I2C lines will be pulled down to ground
+     * causing the I2C bus (and thus your logger) to crash.
+     * @param i2cAddressHex The I2C address of the Atlas circuit;
+     * optional with the Atlas-supplied default address of 0x64.
+     * @param measurementsToAverage The number of measurements to take and
+     * average before giving a "final" result from the sensor; optional with a
+     * default value of 1.
+     */
+    AtlasScientificEC(TwoWire* theI2C, int8_t powerPin,
+                      uint8_t i2cAddressHex         = ATLAS_COND_I2C_ADDR,
+                      uint8_t measurementsToAverage = 1);
+    /**
+     * @brief Construct a new Atlas Scientific EC object using the primary
+     * hardware I2C instance.
+     *
+     * @param powerPin The pin on the mcu controlling powering to the Atlas EC
+     * circuit.  Use -1 if it is continuously powered.
+     * - Requires a 3.3V and 5V power supply
+     * @warning **You must isolate the data lines of all Atlas circuits from the
+     * main I2C bus if you wish to turn off their power!**  If you do not
+     * isolate them from your main I2C bus and you turn off power to the
+     * circuits between measurements the I2C lines will be pulled down to ground
+     * causing the I2C bus (and thus your logger) to crash.
+     * @param i2cAddressHex The I2C address of the Atlas circuit;
+     * optional with the Atlas-supplied default address of 0x64.
+     * @param measurementsToAverage The number of measurements to take and
+     * average before giving a "final" result from the sensor; optional with a
+     * default value of 1.
+     */
     explicit AtlasScientificEC(int8_t  powerPin,
                                uint8_t i2cAddressHex = ATLAS_COND_I2C_ADDR,
                                uint8_t measurementsToAverage = 1);
+#endif
     /**
      * @brief Destroy the Atlas Scientific EC object
      */
->>>>>>> 7e19a243
     ~AtlasScientificEC();
 
     /**
