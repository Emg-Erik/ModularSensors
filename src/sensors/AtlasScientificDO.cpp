--- conflicted
+++ resolved
@@ -13,51 +13,35 @@
 
 // Constructors
 #if defined MS_ATLAS_SOFTWAREWIRE
-AtlasScientificDO::AtlasScientificDO(SoftwareWire *theI2C, int8_t powerPin,
+AtlasScientificDO::AtlasScientificDO(SoftwareWire* theI2C, int8_t powerPin,
                                      uint8_t i2cAddressHex,
                                      uint8_t measurementsToAverage)
-<<<<<<< HEAD
-  : AtlasParent(theI2C, powerPin,
-                i2cAddressHex, measurementsToAverage,
-                "AtlasScientificDO", ATLAS_DO_NUM_VARIABLES,
-                ATLAS_DO_WARM_UP_TIME_MS, ATLAS_DO_STABILIZATION_TIME_MS,
-                ATLAS_DO_MEASUREMENT_TIME_MS)
-{}
-AtlasScientificDO::AtlasScientificDO(int8_t powerPin, int8_t dataPin, int8_t clockPin,
+    : AtlasParent(theI2C, powerPin, i2cAddressHex, measurementsToAverage,
+                  "AtlasScientificDO", ATLAS_DO_NUM_VARIABLES,
+                  ATLAS_DO_WARM_UP_TIME_MS, ATLAS_DO_STABILIZATION_TIME_MS,
+                  ATLAS_DO_MEASUREMENT_TIME_MS) {}
+AtlasScientificDO::AtlasScientificDO(int8_t powerPin, int8_t dataPin,
+                                     int8_t clockPin, uint8_t i2cAddressHex,
+                                     uint8_t measurementsToAverage)
+    : AtlasParent(
+          powerPin, dataPin, clockPin, i2cAddressHex, measurementsToAverage,
+          "AtlasScientificDO", ATLAS_DO_NUM_VARIABLES, ATLAS_DO_WARM_UP_TIME_MS,
+          ATLAS_DO_STABILIZATION_TIME_MS, ATLAS_DO_MEASUREMENT_TIME_MS) {}
+#else
+AtlasScientificDO::AtlasScientificDO(TwoWire* theI2C, int8_t powerPin,
                                      uint8_t i2cAddressHex,
                                      uint8_t measurementsToAverage)
-  : AtlasParent(powerPin, dataPin, clockPin,
-                i2cAddressHex, measurementsToAverage,
-                "AtlasScientificDO", ATLAS_DO_NUM_VARIABLES,
-                ATLAS_DO_WARM_UP_TIME_MS, ATLAS_DO_STABILIZATION_TIME_MS,
-                ATLAS_DO_MEASUREMENT_TIME_MS)
-{}
-#else
-AtlasScientificDO::AtlasScientificDO(TwoWire *theI2C, int8_t powerPin,
-                                     uint8_t i2cAddressHex,
+    : AtlasParent(theI2C, powerPin, i2cAddressHex, measurementsToAverage,
+                  "AtlasScientificDO", ATLAS_DO_NUM_VARIABLES,
+                  ATLAS_DO_WARM_UP_TIME_MS, ATLAS_DO_STABILIZATION_TIME_MS,
+                  ATLAS_DO_MEASUREMENT_TIME_MS) {}
+AtlasScientificDO::AtlasScientificDO(int8_t powerPin, uint8_t i2cAddressHex,
                                      uint8_t measurementsToAverage)
-  : AtlasParent(theI2C, powerPin,
-                i2cAddressHex, measurementsToAverage,
-                "AtlasScientificDO", ATLAS_DO_NUM_VARIABLES,
-                ATLAS_DO_WARM_UP_TIME_MS, ATLAS_DO_STABILIZATION_TIME_MS,
-                ATLAS_DO_MEASUREMENT_TIME_MS)
-{}
-AtlasScientificDO::AtlasScientificDO(int8_t powerPin,
-                                     uint8_t i2cAddressHex,
-                                     uint8_t measurementsToAverage)
-  : AtlasParent(powerPin,
-                i2cAddressHex, measurementsToAverage,
-                "AtlasScientificDO", ATLAS_DO_NUM_VARIABLES,
-                ATLAS_DO_WARM_UP_TIME_MS, ATLAS_DO_STABILIZATION_TIME_MS,
-                ATLAS_DO_MEASUREMENT_TIME_MS)
-{}
-#endif
-=======
     : AtlasParent(powerPin, i2cAddressHex, measurementsToAverage,
                   "AtlasScientificDO", ATLAS_DO_NUM_VARIABLES,
                   ATLAS_DO_WARM_UP_TIME_MS, ATLAS_DO_STABILIZATION_TIME_MS,
                   ATLAS_DO_MEASUREMENT_TIME_MS) {}
->>>>>>> 7e19a243
+#endif
 // Destructor
 AtlasScientificDO::~AtlasScientificDO() {}
 
@@ -73,33 +57,20 @@
     if (!wasOn) { powerUp(); }
     waitForWarmUp();
 
-<<<<<<< HEAD
-    MS_DBG(F("Asking"), getSensorNameAndLocation(), F("to report O2 concentration"));
-    _i2c->beginTransmission(_i2cAddressHex);
-    success &= _i2c->write((const uint8_t *)"O,mg,1", 6);  // Enable concentration in mg/L
-    success &= !_i2c->endTransmission();
-    success &= waitForProcessing();
-
-    MS_DBG(F("Asking"), getSensorNameAndLocation(), F("to report O2 % saturation"));
-    _i2c->beginTransmission(_i2cAddressHex);
-    success &= _i2c->write((const uint8_t *)"O,%,1", 5);  // Enable percent saturation
-    success &= !_i2c->endTransmission();
-=======
     MS_DBG(F("Asking"), getSensorNameAndLocation(),
            F("to report O2 concentration"));
-    Wire.beginTransmission(_i2cAddressHex);
-    success &= Wire.write((const uint8_t*)"O,mg,1",
-                          6);  // Enable concentration in mg/L
-    success &= !Wire.endTransmission();
+    _i2c->beginTransmission(_i2cAddressHex);
+    success &= _i2c->write((const uint8_t*)"O,mg,1",
+                           6);  // Enable concentration in mg/L
+    success &= !_i2c->endTransmission();
     success &= waitForProcessing();
 
     MS_DBG(F("Asking"), getSensorNameAndLocation(),
            F("to report O2 % saturation"));
-    Wire.beginTransmission(_i2cAddressHex);
-    success &= Wire.write((const uint8_t*)"O,%,1",
-                          5);  // Enable percent saturation
-    success &= !Wire.endTransmission();
->>>>>>> 7e19a243
+    _i2c->beginTransmission(_i2cAddressHex);
+    success &= _i2c->write((const uint8_t*)"O,%,1",
+                           5);  // Enable percent saturation
+    success &= !_i2c->endTransmission();
     success &= waitForProcessing();
 
     if (!success) {
