/**
 * @file AtlasParent.h
 * @copyright 2020 Stroud Water Research Center
 * Part of the EnviroDIY ModularSensors library for Arduino
 * @author Initial developement for Atlas Sensors was done by Adam Gold
 * Files were edited by Sara Damiano <sdamiano@stroudcenter.org>
 *
 * @brief Contains the AtlasParent sensor subclass which is itself the
 * parent class for all Atlas sensors.
 *
 * This depends on the Arduino core Wire library.  It does *not* use the Atlas
 * Arduino library.
 */
/* clang-format off */
/**
 * @defgroup atlas_group Atlas Scientific EZO Circuits
 * The Sensor and Variable objects for all Atlas EZO circuits.
 *
 * @ingroup the_sensors
 *
 *
 * This library currently supports the following Atlas Scientific sensors:
 *
 * - [EZO-CO2 Embedded NDIR CO2 Sensor](https://www.atlas-scientific.com/probes/ezo-co2-carbon-dioxide-sensor/)
 *     - [Circuit Datasheet](https://github.com/EnviroDIY/ModularSensors/wiki/Sensor-Datasheets/AtlasScientific_EZO_CO2_Datasheet.pdf)
 *     - [Class Documentation](@ref atlas_co2_group)
 * - [EZO-DO Dissolved Oxygen Circuit and Probe](https://www.atlas-scientific.com/dissolved-oxygen.html)
 *     - [Circuit Datasheet](https://github.com/EnviroDIY/ModularSensors/wiki/Sensor-Datasheets/AtlasScientific_DO_EZO_Datasheet.pdf)
 *     - [Probe Datasheet](https://github.com/EnviroDIY/ModularSensors/wiki/Sensor-Datasheets/AtlasScientific_DO_probe.pdf)
 *     - [Class Documentation](@ref atlas_do_group)
 * - [EZO-EC Conductivity Circuit and Probes](https://www.atlas-scientific.com/conductivity.html)
 *     - [Circuit Datasheet](https://github.com/EnviroDIY/ModularSensors/wiki/Sensor-Datasheets/AtlasScientific_EC_EZO_Datasheet.pdf)
 *     - [K0.1 Probe Datasheet](https://github.com/EnviroDIY/ModularSensors/wiki/Sensor-Datasheets/AtlasScientific_EC_K_0.1_probe.pdf)
 *     - [K1.0 Probe Datasheet](https://github.com/EnviroDIY/ModularSensors/wiki/Sensor-Datasheets/AtlasScientific_EC_K_1.0_probe.pdf)
 *     - [K10 Probe Datasheet](https://github.com/EnviroDIY/ModularSensors/wiki/Sensor-Datasheets/AtlasScientific_EC_K_10_probe.pdf)
 *     - [Class Documentation](@ref atlas_cond_group)
 * - [EZO-ORP Oxidation/Reduction Potential Circuit and Probes](https://www.atlas-scientific.com/orp.html)
 *     - [Circuit Datasheet](https://github.com/EnviroDIY/ModularSensors/wiki/Sensor-Datasheets/AtlasScientific_ORP_EZO_datasheet.pdf)
 *     - [Class Documentation](@ref atlas_orp_group)
 * - [EZO-pH Circuit and Probe](https://www.atlas-scientific.com/ph.html)
 *     - [Circuit Datasheet](https://github.com/EnviroDIY/ModularSensors/wiki/Sensor-Datasheets/AtlasScientific_pH_EZO_Datasheet.pdf)
 *     - [Class Documentation](@ref atlas_ph_group)
 * - [EZO-RTD Temperature Circuit and Probes](https://www.atlas-scientific.com/temperature.html)
 *     - [Circuit Datasheet](https://github.com/EnviroDIY/ModularSensors/wiki/Sensor-Datasheets/AtlasScientific_EZO_RTD_Datasheet.pdf)
 *     - [Probe Datasheet](https://github.com/EnviroDIY/ModularSensors/wiki/Sensor-Datasheets/AtlasScientific_PT-1000-probe.pdf)
 *     - [Class Documentation](@ref atlas_rtd_group)
 *
 * The chips have operating voltages between 3.3V and 5V; power can be stopped
 * between measurements.  The probes and sensors can (and should) be calibrated
 * using sketches provided by Atlas Scientific on their website.  Atlas
 * Scientific recommends that you integrate their sensor chips into a board, so
 * you can buy one from them or make your own (example:
 * https://github.com/acgold/Atlas-Scientific-Carrier-Board).
 *
 * The code in ModularSensors _**requires the Atlas Sensors to communicate over
 * I2C**_.  Atlas scientific sensors are shipped with probes and sensor chips
 * that communicate using UART by default.  Data sheets, found on the Atlas
 * Scientific website, show how to manually switch the chips to I2C.  Before
 * deploying your Atlas chip chip and sensor, I recommend locking the protocol
 * (plock) to I2C so the sensors do not accidentally switch back to UART mode.
 * Legacy chips and EZO chips that do not support I2C are not supported.
 *
 * @warning **You must isolate the data lines of all Atlas circuits from the
 * main I2C bus if you wish to turn off their power!**  If you do not isolate
 * them from your main I2C bus and you turn off power to the circuits between
 * measurements the I2C lines will be pulled down to ground causing the I2C bus
 * (and thus your logger) to crash.
 */
/* clang-format on */

// Header Guards
#ifndef SRC_SENSORS_ATLASPARENT_H_
#define SRC_SENSORS_ATLASPARENT_H_

// Debugging Statement
// #define MS_ATLASPARENT_DEBUG

#ifdef MS_ATLASPARENT_DEBUG
#define MS_DEBUGGING_STD "AtlasParent"
#endif

// Included Dependencies
#include "ModSensorDebugger.h"
#undef MS_DEBUGGING_STD
#include "VariableBase.h"
#include "SensorBase.h"
#include <Wire.h>

<<<<<<< HEAD
#if defined MS_ATLAS_SOFTWAREWIRE
#include <SoftwareWire.h>  // Testato's SoftwareWire
#endif

// A parent class for Atlas sensors
class AtlasParent : public Sensor
{
public:
    #if defined MS_ATLAS_SOFTWAREWIRE
    AtlasParent(SoftwareWire *theI2C, int8_t powerPin,
                uint8_t i2cAddressHex, uint8_t measurementsToAverage = 1,
                const char *sensorName = "AtlasSensor", const uint8_t numReturnedVars = 1,
                uint32_t warmUpTime_ms = 0, uint32_t stabilizationTime_ms = 0,
                uint32_t measurementTime_ms = 0);
    AtlasParent(int8_t powerPin, int8_t dataPin, int8_t clockPin,
                uint8_t i2cAddressHex, uint8_t measurementsToAverage = 1,
                const char *sensorName = "AtlasSensor", const uint8_t numReturnedVars = 1,
                uint32_t warmUpTime_ms = 0, uint32_t stabilizationTime_ms = 0,
                uint32_t measurementTime_ms = 0);
    #else
    AtlasParent(TwoWire *theI2C, int8_t powerPin,
                uint8_t i2cAddressHex, uint8_t measurementsToAverage = 1,
                const char *sensorName = "AtlasSensor", const uint8_t numReturnedVars = 1,
                uint32_t warmUpTime_ms = 0, uint32_t stabilizationTime_ms = 0,
                uint32_t measurementTime_ms = 0);
    AtlasParent(int8_t powerPin,
                uint8_t i2cAddressHex, uint8_t measurementsToAverage = 1,
                const char *sensorName = "AtlasSensor", const uint8_t numReturnedVars = 1,
                uint32_t warmUpTime_ms = 0, uint32_t stabilizationTime_ms = 0,
                uint32_t measurementTime_ms = 0);
    #endif
=======
/**
 * @brief A parent class for Atlas EZO circuits and sensors
 *
 * This contains the main I2C functionality for all Atlas EZO circuits.
 *
 * @ingroup atlas_group
 */
class AtlasParent : public Sensor {
 public:
    /**
     * @brief Construct a new Atlas Parent object
     *
     * @param powerPin The pin on the mcu controlling power to the Atlas
     * circuit.  Use -1 if it is continuously powered.
     * @param i2cAddressHex The I2C address of the Atlas circuit
     * @param measurementsToAverage The number of measurements to take and
     * average before giving a "final" result from the sensor; optional with a
     * default value of 1.
     * @param sensorName The name of the sensor, defaults to AtlasSensor.
     * @param numReturnedVars The number of results returned by the sensor.
     * Defaults to 1.
     * @param warmUpTime_ms The time needed from the when a sensor has power
     * until it's ready to talk (_warmUpTime_ms).
     * @param stabilizationTime_ms The time needed from the when a sensor is
     * activated until the readings are stable (_stabilizationTime_ms).
     * @param measurementTime_ms The time needed from the when a sensor is told
     * to take a single reading until that reading is expected to be complete
     * (_measurementTime_ms)
     */
    AtlasParent(int8_t powerPin, uint8_t i2cAddressHex,
                uint8_t       measurementsToAverage = 1,
                const char*   sensorName            = "AtlasSensor",
                const uint8_t numReturnedVars = 1, uint32_t warmUpTime_ms = 0,
                uint32_t stabilizationTime_ms = 0,
                uint32_t measurementTime_ms   = 0);
    /**
     * @brief Destroy the Atlas Parent object - no action needed
     */
>>>>>>> 7e19a243
    virtual ~AtlasParent();

    /**
     * @brief Return the I2C address of the EZO circuit.
     *
     * @return **String** Text describing how the sensor is attached to the mcu.
     */
    String getSensorLocation(void) override;

    /**
     * @brief Do any one-time preparations needed before the sensor will be able
     * to take readings.
     *
     * This sets the #_powerPin mode, begins the Wire library (sets pin levels
     * and modes for I2C), and updates the #_sensorStatus.  No sensor power is
     * required.
     *
     * @return **bool** True if the setup was successful.
     */
    bool setup(void) override;

    // NOTE:  The sensor should wake as soon as any command is sent.
    // I assume that means we can use the command to take a reading to both
    // wake it and ask for a reading.
<<<<<<< HEAD
    // virtual bool wake(void) override;

    // The function to put the sensor to sleep
    // The Atlas sensors must be told to sleep
    virtual bool sleep(void) override;
=======
    // bool wake(void) override;

    /**
     * @brief Puts the sensor to sleep, if necessary.
     *
     * This also un-sets the #_millisSensorActivated timestamp (sets it to 0).
     * This does NOT power down the sensor!
     *
     * @return **bool** True if the sleep function completed successfully.
     */
    bool sleep(void) override;
>>>>>>> 7e19a243

    /**
     * @brief Tell the sensor to start a single measurement, if needed.
     *
     * This also sets the #_millisMeasurementRequested timestamp.
     *
     * @note This function does NOT include any waiting for the sensor to be
     * warmed up or stable!
     *
     * @return **bool** True if the start measurement function completed
     * successfully.
     */
    bool startSingleMeasurement(void) override;
    /**
     * @copydoc Sensor::addSingleMeasurementResult()
     */
    bool addSingleMeasurementResult(void) override;

<<<<<<< HEAD
protected:
    uint8_t _i2cAddressHex;
    #if defined MS_ATLAS_SOFTWAREWIRE
    SoftwareWire *_i2c;  // Software Wire
    bool createdSoftwareWire;
    #else
    TwoWire *_i2c;  // Hardware Wire
    #endif
    // Wait for a command to process
    // NOTE:  This should ONLY be used as a wait when no response is
    // expected except a status code - the response will be "consumed"
    // and become unavailable.
=======
 protected:
    /**
     * @brief The I2C address.
     */
    int8_t _i2cAddressHex;

    /**
     * @brief Wait for a command to process
     *
     * Most Atlas I2C commands have a 300ms processing time from the time the
     * command is written until it is possible to request a response or result,
     * except for the commands to take a calibration point or a reading which
     * have a 600ms processing/response time.
     *
     * @note This should ONLY be used as a wait when no response is expected
     * except a status code - the response will be "consumed" and become
     * unavailable.
     *
     * @param timeout The maximum amout of time to wait in ms.
     * @return **bool** True processing completed and a status code was returned
     * within the wait period.
     */
>>>>>>> 7e19a243
    bool waitForProcessing(uint32_t timeout = 1000L);
};

#endif  // SRC_SENSORS_ATLASPARENT_H_<|MERGE_RESOLUTION|>--- conflicted
+++ resolved
@@ -10,6 +10,10 @@
  *
  * This depends on the Arduino core Wire library.  It does *not* use the Atlas
  * Arduino library.
+ *
+ * This also depends on Testato's
+ * [SoftwareWire](https://github.com/Testato/SoftwareWire) library if software
+ * I2C is needed.
  */
 /* clang-format off */
 /**
@@ -17,7 +21,6 @@
  * The Sensor and Variable objects for all Atlas EZO circuits.
  *
  * @ingroup the_sensors
- *
  *
  * This library currently supports the following Atlas Scientific sensors:
  *
@@ -60,6 +63,13 @@
  * (plock) to I2C so the sensors do not accidentally switch back to UART mode.
  * Legacy chips and EZO chips that do not support I2C are not supported.
  *
+ * Both hardware and software I2C communication is supported for the Atlas sensors.
+ * Use the build flag `-D MS_ATLAS_SOFTWAREWIRE` to switch to software I2C.
+ * Only [Testato's SoftwareWire](https://github.com/Testato/SoftwareWire) is currently supported.
+ *
+ * @warning Either all or none of the Atlas sensors can be using software I2C.
+ * Using some Altas sensors with software I2C and others with hardware I2C is not supported.
+ *
  * @warning **You must isolate the data lines of all Atlas circuits from the
  * main I2C bus if you wish to turn off their power!**  If you do not isolate
  * them from your main I2C bus and you turn off power to the circuits between
@@ -86,39 +96,10 @@
 #include "SensorBase.h"
 #include <Wire.h>
 
-<<<<<<< HEAD
 #if defined MS_ATLAS_SOFTWAREWIRE
 #include <SoftwareWire.h>  // Testato's SoftwareWire
 #endif
 
-// A parent class for Atlas sensors
-class AtlasParent : public Sensor
-{
-public:
-    #if defined MS_ATLAS_SOFTWAREWIRE
-    AtlasParent(SoftwareWire *theI2C, int8_t powerPin,
-                uint8_t i2cAddressHex, uint8_t measurementsToAverage = 1,
-                const char *sensorName = "AtlasSensor", const uint8_t numReturnedVars = 1,
-                uint32_t warmUpTime_ms = 0, uint32_t stabilizationTime_ms = 0,
-                uint32_t measurementTime_ms = 0);
-    AtlasParent(int8_t powerPin, int8_t dataPin, int8_t clockPin,
-                uint8_t i2cAddressHex, uint8_t measurementsToAverage = 1,
-                const char *sensorName = "AtlasSensor", const uint8_t numReturnedVars = 1,
-                uint32_t warmUpTime_ms = 0, uint32_t stabilizationTime_ms = 0,
-                uint32_t measurementTime_ms = 0);
-    #else
-    AtlasParent(TwoWire *theI2C, int8_t powerPin,
-                uint8_t i2cAddressHex, uint8_t measurementsToAverage = 1,
-                const char *sensorName = "AtlasSensor", const uint8_t numReturnedVars = 1,
-                uint32_t warmUpTime_ms = 0, uint32_t stabilizationTime_ms = 0,
-                uint32_t measurementTime_ms = 0);
-    AtlasParent(int8_t powerPin,
-                uint8_t i2cAddressHex, uint8_t measurementsToAverage = 1,
-                const char *sensorName = "AtlasSensor", const uint8_t numReturnedVars = 1,
-                uint32_t warmUpTime_ms = 0, uint32_t stabilizationTime_ms = 0,
-                uint32_t measurementTime_ms = 0);
-    #endif
-=======
 /**
  * @brief A parent class for Atlas EZO circuits and sensors
  *
@@ -128,9 +109,13 @@
  */
 class AtlasParent : public Sensor {
  public:
-    /**
-     * @brief Construct a new Atlas Parent object
-     *
+#if defined MS_ATLAS_SOFTWAREWIRE
+    /**
+     * @brief Construct a new Atlas Parent object using a *software* I2C
+     * instance.
+     *
+     * @param theI2C A [SoftwareWire](https://github.com/Testato/SoftwareWire)
+     * instance for I2C communication.
      * @param powerPin The pin on the mcu controlling power to the Atlas
      * circuit.  Use -1 if it is continuously powered.
      * @param i2cAddressHex The I2C address of the Atlas circuit
@@ -148,16 +133,112 @@
      * to take a single reading until that reading is expected to be complete
      * (_measurementTime_ms)
      */
+    AtlasParent(SoftwareWire* theI2C, int8_t powerPin, uint8_t i2cAddressHex,
+                uint8_t       measurementsToAverage = 1,
+                const char*   sensorName            = "AtlasSensor",
+                const uint8_t numReturnedVars = 1, uint32_t warmUpTime_ms = 0,
+                uint32_t stabilizationTime_ms = 0,
+                uint32_t measurementTime_ms   = 0);
+    /**
+     * @brief Construct a new Atlas Parent object, also creating a
+     * [SoftwareWire](https://github.com/Testato/SoftwareWire) I2C instance for
+     * communication with that object.
+     *
+     * @note Unless there are address conflicts between I2C devices, you should
+     * not create a new I2C instance.
+     *
+     * @param powerPin The pin on the mcu controlling power to the Atlas
+     * circuit.  Use -1 if it is continuously powered.
+     * @param dataPin The pin on the mcu that will be used for I2C data (SDA).
+     * Must be a valid pin number.
+     * @param clockPin The pin on the mcu that will be used for the I2C clock
+     * (SCL).  Must be a valid pin number.
+     * @param i2cAddressHex The I2C address of the Atlas circuit
+     * @param measurementsToAverage The number of measurements to take and
+     * average before giving a "final" result from the sensor; optional with a
+     * default value of 1.
+     * @param sensorName The name of the sensor, defaults to AtlasSensor.
+     * @param numReturnedVars The number of results returned by the sensor.
+     * Defaults to 1.
+     * @param warmUpTime_ms The time needed from the when a sensor has power
+     * until it's ready to talk (_warmUpTime_ms).
+     * @param stabilizationTime_ms The time needed from the when a sensor is
+     * activated until the readings are stable (_stabilizationTime_ms).
+     * @param measurementTime_ms The time needed from the when a sensor is told
+     * to take a single reading until that reading is expected to be complete
+     * (_measurementTime_ms)
+     */
+    AtlasParent(int8_t powerPin, int8_t dataPin, int8_t clockPin,
+                uint8_t i2cAddressHex, uint8_t measurementsToAverage = 1,
+                const char*   sensorName      = "AtlasSensor",
+                const uint8_t numReturnedVars = 1, uint32_t warmUpTime_ms = 0,
+                uint32_t stabilizationTime_ms = 0,
+                uint32_t measurementTime_ms   = 0);
+#else
+    /**
+     * @brief Construct a new Atlas Parent object using a secondary *hardware*
+     * I2C instance.
+     *
+     * @param theI2C A TwoWire instance for I2C communication.  Due to the
+     * limitations of the Arduino core, only a hardware I2C instance can be
+     * used.  For an AVR board, there is only one I2C instance possible and this
+     * form of the constructor should not be used.  For a SAMD board, this can
+     * be used if a secondary I2C port is created on one of the extra SERCOMs.
+     * @param powerPin The pin on the mcu controlling power to the Atlas
+     * circuit.  Use -1 if it is continuously powered.
+     * @param i2cAddressHex The I2C address of the Atlas circuit
+     * @param measurementsToAverage The number of measurements to take and
+     * average before giving a "final" result from the sensor; optional with a
+     * default value of 1.
+     * @param sensorName The name of the sensor, defaults to AtlasSensor.
+     * @param numReturnedVars The number of results returned by the sensor.
+     * Defaults to 1.
+     * @param warmUpTime_ms The time needed from the when a sensor has power
+     * until it's ready to talk (_warmUpTime_ms).
+     * @param stabilizationTime_ms The time needed from the when a sensor is
+     * activated until the readings are stable (_stabilizationTime_ms).
+     * @param measurementTime_ms The time needed from the when a sensor is told
+     * to take a single reading until that reading is expected to be complete
+     * (_measurementTime_ms)
+     */
+    AtlasParent(TwoWire* theI2C, int8_t powerPin, uint8_t i2cAddressHex,
+                uint8_t       measurementsToAverage = 1,
+                const char*   sensorName            = "AtlasSensor",
+                const uint8_t numReturnedVars = 1, uint32_t warmUpTime_ms = 0,
+                uint32_t stabilizationTime_ms = 0,
+                uint32_t measurementTime_ms   = 0);
+    /**
+     * @brief Construct a new Atlas Parent object using the primary hardware I2C
+     * instance.
+     *
+     * @param powerPin The pin on the mcu controlling power to the Atlas
+     * circuit.  Use -1 if it is continuously powered.
+     * @param i2cAddressHex The I2C address of the Atlas circuit
+     * @param measurementsToAverage The number of measurements to take and
+     * average before giving a "final" result from the sensor; optional with a
+     * default value of 1.
+     * @param sensorName The name of the sensor, defaults to AtlasSensor.
+     * @param numReturnedVars The number of results returned by the sensor.
+     * Defaults to 1.
+     * @param warmUpTime_ms The time needed from the when a sensor has power
+     * until it's ready to talk (_warmUpTime_ms).
+     * @param stabilizationTime_ms The time needed from the when a sensor is
+     * activated until the readings are stable (_stabilizationTime_ms).
+     * @param measurementTime_ms The time needed from the when a sensor is told
+     * to take a single reading until that reading is expected to be complete
+     * (_measurementTime_ms)
+     */
     AtlasParent(int8_t powerPin, uint8_t i2cAddressHex,
                 uint8_t       measurementsToAverage = 1,
                 const char*   sensorName            = "AtlasSensor",
                 const uint8_t numReturnedVars = 1, uint32_t warmUpTime_ms = 0,
                 uint32_t stabilizationTime_ms = 0,
                 uint32_t measurementTime_ms   = 0);
-    /**
-     * @brief Destroy the Atlas Parent object - no action needed
-     */
->>>>>>> 7e19a243
+#endif
+    /**
+     * @brief Destroy the Atlas Parent object.  Also destroy the software I2C
+     * instance if one was created.
+     */
     virtual ~AtlasParent();
 
     /**
@@ -182,13 +263,6 @@
     // NOTE:  The sensor should wake as soon as any command is sent.
     // I assume that means we can use the command to take a reading to both
     // wake it and ask for a reading.
-<<<<<<< HEAD
-    // virtual bool wake(void) override;
-
-    // The function to put the sensor to sleep
-    // The Atlas sensors must be told to sleep
-    virtual bool sleep(void) override;
-=======
     // bool wake(void) override;
 
     /**
@@ -200,7 +274,6 @@
      * @return **bool** True if the sleep function completed successfully.
      */
     bool sleep(void) override;
->>>>>>> 7e19a243
 
     /**
      * @brief Tell the sensor to start a single measurement, if needed.
@@ -219,25 +292,28 @@
      */
     bool addSingleMeasurementResult(void) override;
 
-<<<<<<< HEAD
-protected:
-    uint8_t _i2cAddressHex;
-    #if defined MS_ATLAS_SOFTWAREWIRE
-    SoftwareWire *_i2c;  // Software Wire
+ protected:
+    /**
+     * @brief The I2C address of the Atlas circuit.
+     */
+    int8_t _i2cAddressHex;
+#if defined MS_ATLAS_SOFTWAREWIRE
+    /**
+     * @brief An internal reference to the SoftwareWire instance.
+     */
+    SoftwareWire* _i2c;  // Software Wire
+    /**
+     * @brief A flag denoting whether a new SoftwareWire instance was created.
+     * If it was created, it must be destroyed in the destructor to avoid a
+     * memory leak.
+     */
     bool createdSoftwareWire;
-    #else
-    TwoWire *_i2c;  // Hardware Wire
-    #endif
-    // Wait for a command to process
-    // NOTE:  This should ONLY be used as a wait when no response is
-    // expected except a status code - the response will be "consumed"
-    // and become unavailable.
-=======
- protected:
-    /**
-     * @brief The I2C address.
-     */
-    int8_t _i2cAddressHex;
+#else
+    /**
+     * @brief An internal reference to the hardware Wire instance.
+     */
+    TwoWire* _i2c;  // Hardware Wire
+#endif
 
     /**
      * @brief Wait for a command to process
@@ -255,7 +331,6 @@
      * @return **bool** True processing completed and a status code was returned
      * within the wait period.
      */
->>>>>>> 7e19a243
     bool waitForProcessing(uint32_t timeout = 1000L);
 };
 
