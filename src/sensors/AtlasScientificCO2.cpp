--- conflicted
+++ resolved
@@ -12,10 +12,6 @@
 #include "AtlasScientificCO2.h"
 
 // Constructors
-<<<<<<< HEAD
-
-=======
->>>>>>> aee06cdc
 AtlasScientificCO2::AtlasScientificCO2(TwoWire* theI2C, int8_t powerPin,
                                        uint8_t i2cAddressHex,
                                        uint8_t measurementsToAverage)
@@ -29,12 +25,8 @@
     : AtlasParent(powerPin, i2cAddressHex, measurementsToAverage,
                   "AtlasScientificCO2", ATLAS_CO2_NUM_VARIABLES,
                   ATLAS_CO2_WARM_UP_TIME_MS, ATLAS_CO2_STABILIZATION_TIME_MS,
-<<<<<<< HEAD
                   ATLAS_CO2_MEASUREMENT_TIME_MS, ATLAS_CO2_INC_CALC_VARIABLES) {
 }
-=======
-                  ATLAS_CO2_MEASUREMENT_TIME_MS) {}
->>>>>>> aee06cdc
 
 // Destructor
 AtlasScientificCO2::~AtlasScientificCO2() {}
