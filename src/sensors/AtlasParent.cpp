/**
 * @file AtlasParent.cpp
 * @copyright 2020 Stroud Water Research Center
 * Part of the EnviroDIY ModularSensors library for Arduino
 * @author Initial developement for Atlas Sensors was done by Adam Gold
 * Files were edited by Sara Damiano <sdamiano@stroudcenter.org>
 *
 * @brief Implements the AtlasParent class.
 */

#include "AtlasParent.h"
#include <Wire.h>


// The constructors - because this is I2C, only need the power pin
// This sensor has a set I2C address of 0X64, or 100
<<<<<<< HEAD
#if defined MS_ATLAS_SOFTWAREWIRE
AtlasParent::AtlasParent(SoftwareWire *theI2C, int8_t powerPin,
                         uint8_t i2cAddressHex, uint8_t measurementsToAverage,
                         const char *sensorName, const uint8_t numReturnedVars,
                         uint32_t warmUpTime_ms, uint32_t stabilizationTime_ms,
                         uint32_t measurementTime_ms)
  : Sensor(sensorName, numReturnedVars,
           warmUpTime_ms, stabilizationTime_ms, measurementTime_ms,
           powerPin, -1, measurementsToAverage)
{
    _i2cAddressHex = i2cAddressHex;
    _i2c = theI2C;
    createdSoftwareWire = false;
}
AtlasParent::AtlasParent(int8_t powerPin, int8_t dataPin, int8_t clockPin,
                         uint8_t i2cAddressHex, uint8_t measurementsToAverage,
                         const char *sensorName, const uint8_t numReturnedVars,
                         uint32_t warmUpTime_ms, uint32_t stabilizationTime_ms,
                         uint32_t measurementTime_ms)
  : Sensor(sensorName, numReturnedVars,
           warmUpTime_ms, stabilizationTime_ms, measurementTime_ms,
           powerPin, dataPin, measurementsToAverage)
{
    _i2cAddressHex = i2cAddressHex;
    _i2c = new SoftwareWire(dataPin, clockPin);
    createdSoftwareWire = true;
}
#else
AtlasParent::AtlasParent(TwoWire *theI2C, int8_t powerPin,
                         uint8_t i2cAddressHex, uint8_t measurementsToAverage,
                         const char *sensorName, const uint8_t numReturnedVars,
                         uint32_t warmUpTime_ms, uint32_t stabilizationTime_ms,
                         uint32_t measurementTime_ms)
  : Sensor(sensorName, numReturnedVars,
           warmUpTime_ms, stabilizationTime_ms, measurementTime_ms,
           powerPin, -1, measurementsToAverage)
{
    _i2cAddressHex = i2cAddressHex;
    _i2c = theI2C;
}
AtlasParent::AtlasParent(int8_t powerPin,
                         uint8_t i2cAddressHex, uint8_t measurementsToAverage,
                         const char *sensorName, const uint8_t numReturnedVars,
                         uint32_t warmUpTime_ms, uint32_t stabilizationTime_ms,
                         uint32_t measurementTime_ms)
  : Sensor(sensorName, numReturnedVars,
           warmUpTime_ms, stabilizationTime_ms, measurementTime_ms,
           powerPin, -1, measurementsToAverage)
{
    _i2cAddressHex = i2cAddressHex;
    _i2c = &Wire;
}
#endif


// Destructors
#if defined MS_ATLAS_SOFTWAREWIRE
// If we created a new SoftwareWire instance, we need to destroy it or
// there will be a memory leak
AtlasParent::~AtlasParent()
{
    if (createdSoftwareWire) delete _i2c;
}
#else
AtlasParent::~AtlasParent(){}
#endif


String AtlasParent::getSensorLocation(void)
{
    #if defined MS_ATLAS_SOFTWAREWIRE
    String address = F("SoftwareWire");
    if (_dataPin >=0) address +=_dataPin;
    address += F("_0x");
    #else
=======
AtlasParent::AtlasParent(int8_t powerPin, uint8_t i2cAddressHex,
                         uint8_t measurementsToAverage, const char* sensorName,
                         const uint8_t numReturnedVars, uint32_t warmUpTime_ms,
                         uint32_t stabilizationTime_ms,
                         uint32_t measurementTime_ms)
    : Sensor(sensorName, numReturnedVars, warmUpTime_ms, stabilizationTime_ms,
             measurementTime_ms, powerPin, -1, measurementsToAverage),
      _i2cAddressHex(i2cAddressHex) {}
AtlasParent::~AtlasParent() {}


String AtlasParent::getSensorLocation(void) {
>>>>>>> 7e19a243
    String address = F("I2C_0x");
    #endif
    address += String(_i2cAddressHex, HEX);
    return address;
}


<<<<<<< HEAD
bool AtlasParent::setup(void)
{
    _i2c->begin();  // Start the wire library (sensor power not required)
=======
bool AtlasParent::setup(void) {
    Wire.begin();  // Start the wire library (sensor power not required)
>>>>>>> 7e19a243
    // Eliminate any potential extra waits in the wire library
    // These waits would be caused by a readBytes or parseX being called
    // on wire after the Wire buffer has emptied.  The default stream
    // functions - used by wire - wait a timeout period after reading the
    // end of the buffer to see if an interrupt puts something into the
    // buffer.  In the case of the Wire library, that will never happen and
    // the timeout period is a useless delay.
    _i2c->setTimeout(0);
    return Sensor::setup();  // this will set pin modes and the setup status bit
}


// The function to put the sensor to sleep
// The Atlas sensors must be told to sleep
bool AtlasParent::sleep(void) {
    if (!checkPowerOn()) { return true; }
    if (_millisSensorActivated == 0) {
        MS_DBG(getSensorNameAndLocation(), F("was not measuring!"));
        return true;
    }

<<<<<<< HEAD
    MS_DBG(F("Putting"), getSensorNameAndLocation(), F("to sleep..."));
    _i2c->beginTransmission(_i2cAddressHex);
    bool success = _i2c->write((const uint8_t *)"Sleep", 5);  // Write "Sleep" to put it in low power mode
    success &= !_i2c->endTransmission();
=======
    bool success = true;
    MS_DBG(F("Putting"), getSensorNameAndLocation(), F("to sleep"));

    Wire.beginTransmission(_i2cAddressHex);
    // Write "Sleep" to put it in low power mode
    success &= Wire.write((const uint8_t*)"Sleep", 5);
    success &= !Wire.endTransmission();
>>>>>>> 7e19a243
    // NOTE: The return of 0 from endTransmission indicates success

    if (success) {
        // Unset the activation time
        _millisSensorActivated = 0;
        // Unset the measurement request time
        _millisMeasurementRequested = 0;
        // Unset the status bits for sensor activation (bits 3 & 4) and
        // measurement request (bits 5 & 6)
        _sensorStatus &= 0b10000111;
        MS_DBG(F("Done"));
    } else {
        MS_DBG(getSensorNameAndLocation(), F("did not accept sleep command"));
    }

    return success;
}


// To start a measurement we write the command "R" to the sensor
// NOTE:  documentation says to use a capital "R" but the examples provided
// by Atlas use a lower case "r".
bool AtlasParent::startSingleMeasurement(void) {
    // Sensor::startSingleMeasurement() checks that if it's awake/active and
    // sets the timestamp and status bits.  If it returns false, there's no
    // reason to go on.
    if (!Sensor::startSingleMeasurement()) return false;

    bool success = true;
    MS_DBG(F("Starting measurement on"), getSensorNameAndLocation());

    _i2c->beginTransmission(_i2cAddressHex);
    success &= _i2c->write('r');  // Write "R" to start a reading
    int I2Cstatus = _i2c->endTransmission();
    MS_DBG(F("I2Cstatus:"), I2Cstatus);
    success &= !I2Cstatus;
    // NOTE: The return of 0 from endTransmission indicates success

    if (success) {
        // Update the time that a measurement was requested
        _millisMeasurementRequested = millis();
    } else {
        // Otherwise, make sure that the measurement start time and success bit
        // (bit 6) are unset
        MS_DBG(getSensorNameAndLocation(),
               F("did not successfully start a measurement."));
        _millisMeasurementRequested = 0;
        _sensorStatus &= 0b10111111;
    }

    return success;
}


bool AtlasParent::addSingleMeasurementResult(void) {
    bool success = false;

    // Check a measurement was *successfully* started (status bit 6 set)
    // Only go on to get a result if it was
    if (bitRead(_sensorStatus, 6)) {
        // call the circuit and request 40 bytes (this may be more than we need)
        _i2c->requestFrom((int)_i2cAddressHex, 40, 1);
        // the first byte is the response code, we read this separately.
<<<<<<< HEAD
        uint8_t code=_i2c->read();
=======
        uint8_t code = Wire.read();
>>>>>>> 7e19a243

        MS_DBG(getSensorNameAndLocation(), F("is reporting:"));
        // Parse the response code
        switch (code) {
            case 1:  // the command was successful.
                MS_DBG(F("  Measurement successful"));
                success = true;
                break;

            case 2:  // the command has failed.
                MS_DBG(F("  Measurement Failed"));
                break;

            case 254:  // the command has not yet been finished calculating.
                MS_DBG(F("  Measurement Pending"));
                break;

            case 255:  // there is no further data to send.
                MS_DBG(F("  No Data"));
                break;
        }
        // If the response code is successful, parse the remaining results
<<<<<<< HEAD
        if (success)
        {
            for (uint8_t i = 0; i < _numReturnedVars; i++)
            {
                float result = _i2c->parseFloat();
=======
        if (success) {
            for (uint8_t i = 0; i < _numReturnedValues; i++) {
                float result = Wire.parseFloat();
>>>>>>> 7e19a243
                if (isnan(result)) result = -9999;
                if (result < -1020) result = -9999;
                MS_DBG(F("  Result #"), i, ':', result);
                verifyAndAddMeasurementResult(i, result);
            }
        }
    } else {
        // If there's no measurement, need to make sure we send over all
        // of the "failed" result values
        MS_DBG(getSensorNameAndLocation(), F("is not currently measuring!"));
        for (uint8_t i = 0; i < _numReturnedValues; i++) {
            verifyAndAddMeasurementResult(i, static_cast<float>(-9999));
        }
    }

    // Unset the time stamp for the beginning of this measurement
    _millisMeasurementRequested = 0;
    // Unset the status bits for a measurement request (bits 5 & 6)
    _sensorStatus &= 0b10011111;

    return success;
}


// Wait for a command to process
// NOTE:  This should ONLY be used as a wait when no response is
// expected except a status code - the response will be "consumed"
// and become unavailable.
bool AtlasParent::waitForProcessing(uint32_t timeout) {
    // Wait for the command to have been processed and implented
<<<<<<< HEAD
    bool processed = false;
    uint32_t start = millis();
    while (!processed && millis() - start < timeout)
    {
        _i2c->requestFrom((int)_i2cAddressHex, 1, 1);
        uint8_t code=_i2c->read();
=======
    bool     processed = false;
    uint32_t start     = millis();
    while (!processed && millis() - start < timeout) {
        Wire.requestFrom(_i2cAddressHex, 1, 1);
        uint8_t code = Wire.read();
>>>>>>> 7e19a243
        if (code == 1) processed = true;
    }
    return processed;
}<|MERGE_RESOLUTION|>--- conflicted
+++ resolved
@@ -12,60 +12,50 @@
 #include <Wire.h>
 
 
-// The constructors - because this is I2C, only need the power pin
-// This sensor has a set I2C address of 0X64, or 100
-<<<<<<< HEAD
+// The constructors
 #if defined MS_ATLAS_SOFTWAREWIRE
-AtlasParent::AtlasParent(SoftwareWire *theI2C, int8_t powerPin,
+AtlasParent::AtlasParent(SoftwareWire* theI2C, int8_t powerPin,
                          uint8_t i2cAddressHex, uint8_t measurementsToAverage,
-                         const char *sensorName, const uint8_t numReturnedVars,
+                         const char* sensorName, const uint8_t numReturnedVars,
                          uint32_t warmUpTime_ms, uint32_t stabilizationTime_ms,
                          uint32_t measurementTime_ms)
-  : Sensor(sensorName, numReturnedVars,
-           warmUpTime_ms, stabilizationTime_ms, measurementTime_ms,
-           powerPin, -1, measurementsToAverage)
-{
-    _i2cAddressHex = i2cAddressHex;
-    _i2c = theI2C;
+    : Sensor(sensorName, numReturnedVars, warmUpTime_ms, stabilizationTime_ms,
+             measurementTime_ms, powerPin, -1, measurementsToAverage) {
+    _i2cAddressHex      = i2cAddressHex;
+    _i2c                = theI2C;
     createdSoftwareWire = false;
 }
 AtlasParent::AtlasParent(int8_t powerPin, int8_t dataPin, int8_t clockPin,
                          uint8_t i2cAddressHex, uint8_t measurementsToAverage,
-                         const char *sensorName, const uint8_t numReturnedVars,
+                         const char* sensorName, const uint8_t numReturnedVars,
                          uint32_t warmUpTime_ms, uint32_t stabilizationTime_ms,
                          uint32_t measurementTime_ms)
-  : Sensor(sensorName, numReturnedVars,
-           warmUpTime_ms, stabilizationTime_ms, measurementTime_ms,
-           powerPin, dataPin, measurementsToAverage)
-{
+    : Sensor(sensorName, numReturnedVars, warmUpTime_ms, stabilizationTime_ms,
+             measurementTime_ms, powerPin, dataPin, measurementsToAverage) {
+    _i2cAddressHex      = i2cAddressHex;
+    _i2c                = new SoftwareWire(dataPin, clockPin);
+    createdSoftwareWire = true;
+}
+#else
+AtlasParent::AtlasParent(TwoWire* theI2C, int8_t powerPin,
+                         uint8_t i2cAddressHex, uint8_t measurementsToAverage,
+                         const char* sensorName, const uint8_t numReturnedVars,
+                         uint32_t warmUpTime_ms, uint32_t stabilizationTime_ms,
+                         uint32_t measurementTime_ms)
+    : Sensor(sensorName, numReturnedVars, warmUpTime_ms, stabilizationTime_ms,
+             measurementTime_ms, powerPin, -1, measurementsToAverage) {
     _i2cAddressHex = i2cAddressHex;
-    _i2c = new SoftwareWire(dataPin, clockPin);
-    createdSoftwareWire = true;
-}
-#else
-AtlasParent::AtlasParent(TwoWire *theI2C, int8_t powerPin,
-                         uint8_t i2cAddressHex, uint8_t measurementsToAverage,
-                         const char *sensorName, const uint8_t numReturnedVars,
-                         uint32_t warmUpTime_ms, uint32_t stabilizationTime_ms,
-                         uint32_t measurementTime_ms)
-  : Sensor(sensorName, numReturnedVars,
-           warmUpTime_ms, stabilizationTime_ms, measurementTime_ms,
-           powerPin, -1, measurementsToAverage)
-{
+    _i2c           = theI2C;
+}
+AtlasParent::AtlasParent(int8_t powerPin, uint8_t i2cAddressHex,
+                         uint8_t measurementsToAverage, const char* sensorName,
+                         const uint8_t numReturnedVars, uint32_t warmUpTime_ms,
+                         uint32_t stabilizationTime_ms,
+                         uint32_t measurementTime_ms)
+    : Sensor(sensorName, numReturnedVars, warmUpTime_ms, stabilizationTime_ms,
+             measurementTime_ms, powerPin, -1, measurementsToAverage) {
     _i2cAddressHex = i2cAddressHex;
-    _i2c = theI2C;
-}
-AtlasParent::AtlasParent(int8_t powerPin,
-                         uint8_t i2cAddressHex, uint8_t measurementsToAverage,
-                         const char *sensorName, const uint8_t numReturnedVars,
-                         uint32_t warmUpTime_ms, uint32_t stabilizationTime_ms,
-                         uint32_t measurementTime_ms)
-  : Sensor(sensorName, numReturnedVars,
-           warmUpTime_ms, stabilizationTime_ms, measurementTime_ms,
-           powerPin, -1, measurementsToAverage)
-{
-    _i2cAddressHex = i2cAddressHex;
-    _i2c = &Wire;
+    _i2c           = &Wire;
 }
 #endif
 
@@ -74,51 +64,29 @@
 #if defined MS_ATLAS_SOFTWAREWIRE
 // If we created a new SoftwareWire instance, we need to destroy it or
 // there will be a memory leak
-AtlasParent::~AtlasParent()
-{
+AtlasParent::~AtlasParent() {
     if (createdSoftwareWire) delete _i2c;
 }
 #else
-AtlasParent::~AtlasParent(){}
+AtlasParent::~AtlasParent() {}
 #endif
 
 
-String AtlasParent::getSensorLocation(void)
-{
-    #if defined MS_ATLAS_SOFTWAREWIRE
+String      AtlasParent::getSensorLocation(void) {
+#if defined MS_ATLAS_SOFTWAREWIRE
     String address = F("SoftwareWire");
-    if (_dataPin >=0) address +=_dataPin;
+    if (_dataPin >= 0) address += _dataPin;
     address += F("_0x");
-    #else
-=======
-AtlasParent::AtlasParent(int8_t powerPin, uint8_t i2cAddressHex,
-                         uint8_t measurementsToAverage, const char* sensorName,
-                         const uint8_t numReturnedVars, uint32_t warmUpTime_ms,
-                         uint32_t stabilizationTime_ms,
-                         uint32_t measurementTime_ms)
-    : Sensor(sensorName, numReturnedVars, warmUpTime_ms, stabilizationTime_ms,
-             measurementTime_ms, powerPin, -1, measurementsToAverage),
-      _i2cAddressHex(i2cAddressHex) {}
-AtlasParent::~AtlasParent() {}
-
-
-String AtlasParent::getSensorLocation(void) {
->>>>>>> 7e19a243
+#else
     String address = F("I2C_0x");
-    #endif
+#endif
     address += String(_i2cAddressHex, HEX);
     return address;
 }
 
 
-<<<<<<< HEAD
-bool AtlasParent::setup(void)
-{
+bool AtlasParent::setup(void) {
     _i2c->begin();  // Start the wire library (sensor power not required)
-=======
-bool AtlasParent::setup(void) {
-    Wire.begin();  // Start the wire library (sensor power not required)
->>>>>>> 7e19a243
     // Eliminate any potential extra waits in the wire library
     // These waits would be caused by a readBytes or parseX being called
     // on wire after the Wire buffer has emptied.  The default stream
@@ -140,20 +108,13 @@
         return true;
     }
 
-<<<<<<< HEAD
-    MS_DBG(F("Putting"), getSensorNameAndLocation(), F("to sleep..."));
-    _i2c->beginTransmission(_i2cAddressHex);
-    bool success = _i2c->write((const uint8_t *)"Sleep", 5);  // Write "Sleep" to put it in low power mode
-    success &= !_i2c->endTransmission();
-=======
     bool success = true;
     MS_DBG(F("Putting"), getSensorNameAndLocation(), F("to sleep"));
 
-    Wire.beginTransmission(_i2cAddressHex);
-    // Write "Sleep" to put it in low power mode
-    success &= Wire.write((const uint8_t*)"Sleep", 5);
-    success &= !Wire.endTransmission();
->>>>>>> 7e19a243
+    _i2c->beginTransmission(_i2cAddressHex);
+    success &= _i2c->write((const uint8_t*)"Sleep",
+                           5);  // Write "Sleep" to put it in low power mode
+    success &= !_i2c->endTransmission();
     // NOTE: The return of 0 from endTransmission indicates success
 
     if (success) {
@@ -217,11 +178,7 @@
         // call the circuit and request 40 bytes (this may be more than we need)
         _i2c->requestFrom((int)_i2cAddressHex, 40, 1);
         // the first byte is the response code, we read this separately.
-<<<<<<< HEAD
-        uint8_t code=_i2c->read();
-=======
-        uint8_t code = Wire.read();
->>>>>>> 7e19a243
+        uint8_t code = _i2c->read();
 
         MS_DBG(getSensorNameAndLocation(), F("is reporting:"));
         // Parse the response code
@@ -244,17 +201,9 @@
                 break;
         }
         // If the response code is successful, parse the remaining results
-<<<<<<< HEAD
-        if (success)
-        {
-            for (uint8_t i = 0; i < _numReturnedVars; i++)
-            {
-                float result = _i2c->parseFloat();
-=======
         if (success) {
             for (uint8_t i = 0; i < _numReturnedValues; i++) {
-                float result = Wire.parseFloat();
->>>>>>> 7e19a243
+                float result = _i2c->parseFloat();
                 if (isnan(result)) result = -9999;
                 if (result < -1020) result = -9999;
                 MS_DBG(F("  Result #"), i, ':', result);
@@ -285,20 +234,11 @@
 // and become unavailable.
 bool AtlasParent::waitForProcessing(uint32_t timeout) {
     // Wait for the command to have been processed and implented
-<<<<<<< HEAD
-    bool processed = false;
-    uint32_t start = millis();
-    while (!processed && millis() - start < timeout)
-    {
-        _i2c->requestFrom((int)_i2cAddressHex, 1, 1);
-        uint8_t code=_i2c->read();
-=======
     bool     processed = false;
     uint32_t start     = millis();
     while (!processed && millis() - start < timeout) {
-        Wire.requestFrom(_i2cAddressHex, 1, 1);
-        uint8_t code = Wire.read();
->>>>>>> 7e19a243
+        _i2c->requestFrom((int)_i2cAddressHex, 1, 1);
+        uint8_t code = _i2c->read();
         if (code == 1) processed = true;
     }
     return processed;
