--- conflicted
+++ resolved
@@ -394,29 +394,6 @@
     dataLogger.begin();
 
     // Note:  Please change these battery voltages to match your battery
-<<<<<<< HEAD
-    // Check that the battery is OK before powering the modem
-    if (getBatteryVoltage() > 3.55 || !dataLogger.isRTCSane())
-    {
-        modem.modemPowerUp();
-        modem.waitForWarmUp();
-        modem.wake();
-        modem.setup();
-
-        // Synchronize the RTC with NIST
-        Serial.println(F("Attempting to connect to the internet and synchronize RTC with NIST"));
-        if (modem.connectInternet(120000L))
-        {
-            dataLogger.setRTClock(modem.getNISTTime());
-        }
-        else
-        {
-            Serial.println(F("Could not connect to internet for clock sync."));
-        }
-    }
-
-=======
->>>>>>> 9a02f907
     // Set up the sensors, except at lowest battery level
     if (getBatteryVoltage() > 3.4)
     {
