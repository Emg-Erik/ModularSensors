/*****************************************************************************
multisensor_print.ino
Written By:  Sara Damiano (sdamiano@stroudcenter.org)
Development Environment: PlatformIO 3.2.1
Hardware Platform: EnviroDIY Mayfly Arduino Datalogger
Software License: BSD-3.
  Copyright (c) 2017, Stroud Water Research Center (SWRC)
  and the EnviroDIY Development Team

This sketch is an example of printing data from multiple sensors using
the modular sensor library.

DISCLAIMER:
THIS CODE IS PROVIDED "AS IS" - NO WARRANTY IS GIVEN.
*****************************************************************************/

// ---------------------------------------------------------------------------
// Include the base required libraries
// ---------------------------------------------------------------------------
#include <Arduino.h>
#include <Sodaq_DS3231.h>    // Controls the DS3231 Real Time Clock (RTC) built into the EnviroDIY Mayfly.
<<<<<<< HEAD

#include <SensorBase.h>

#include <DecagonCTD.h>
#include <Decagon5TM.h>
#include <DecagonES2.h>
#include <CampbellOBS3.h>
#include <MaxBotixSonar.h>
#include <MaximDS18.h>
#include <AOSongAM2315.h>
#include <BoschBME280.h>
#include <MayflyOnboardSensors.h>
=======
#include <VariableArray.h>
>>>>>>> 58545d57

// ---------------------------------------------------------------------------
// Set up the sensor specific information
//   ie, pin locations, addresses, calibrations and related settings
// ---------------------------------------------------------------------------
// The name of this file
const char *SKETCH_NAME = "modular_sensors.ino";

// Your logger's timezone.
const int TIME_ZONE = -5;
// Create a new sensor array instance
VariableArray sensors;

// ==========================================================================
//    AOSong AM2315
// ==========================================================================
#include <AOSongAM2315.h>
// Campbell OBS 3+ Low Range calibration in Volts
const int I2CPower = 22;  // switched sensor power is pin 22 on Mayfly
AOSongAM2315 am2315(I2CPower);

<<<<<<< HEAD
// MaxBotix Sonar: pin settings
const int SonarData = 10;     // data  pin
// const int SonarPower = 22;   // excite (power) pin
const int SonarTrigger = -1;   // Trigger pin
=======
>>>>>>> 58545d57

// ==========================================================================
//    CAMPBELL OBS 3 / OBS 3+
// ==========================================================================
#include <CampbellOBS3.h>
// Campbell OBS 3+ Low Range calibration in Volts
const int OBSLowPin = 0;  // The low voltage analog pin
const float OBSLow_A = 4.0749E+00;  // The "A" value (X^2) from the low range calibration
const float OBSLow_B = 9.1011E+01;  // The "B" value (X) from the low range calibration
const float OBSLow_C = -3.9570E-01;  // The "C" value from the low range calibration
const int OBS3Power = 22;  // switched sensor power is pin 22 on Mayfly
CampbellOBS3 osb3low(OBS3Power, OBSLowPin, OBSLow_A, OBSLow_B, OBSLow_C);
// Campbell OBS 3+ High Range calibration in Volts
const int OBSHighPin = 1;  // The high voltage analog pin
const float OBSHigh_A = 5.2996E+01;  // The "A" value (X^2) from the high range calibration
const float OBSHigh_B = 3.7828E+02;  // The "B" value (X) from the high range calibration
const float OBSHigh_C = -1.3927E+00;  // The "C" value from the high range calibration
CampbellOBS3 osb3high(OBS3Power, OBSHighPin, OBSHigh_A, OBSHigh_B, OBSHigh_C);


// ==========================================================================
//    Decagon 5TM
// ==========================================================================
#include <Decagon5TM.h>
const char *TMSDI12address = "2";  // The SDI-12 Address of the 5-TM
const int SDI12Data = 7;  // The pin the 5TM is attached to
const int SDI12Power = 22;  // switched sensor power is pin 22 on Mayfly
Decagon5TM fivetm(*TMSDI12address, SDI12Power, SDI12Data);


// ==========================================================================
//    Decagon CTD
// ==========================================================================
#include <DecagonCTD.h>
const char *CTDSDI12address = "1";  // The SDI-12 Address of the CTD
const int numberReadings = 10;  // The number of readings to average
// const int SDI12Data = 7;  // The pin the CTD is attached to
// const int SDI12Power = 22;  // switched sensor power is pin 22 on Mayfly
DecagonCTD ctd(*CTDSDI12address, SDI12Power, SDI12Data, numberReadings);


// ==========================================================================
//    Decagon ES2
// ==========================================================================
#include <DecagonES2.h>
const char *ES2SDI12address = "3";  // The SDI-12 Address of the ES2
// const int SDI12Data = 7;  // The pin the 5TM is attached to
// const int SDI12Power = 22;  // switched sensor power is pin 22 on Mayfly
DecagonES2 es2(*ES2SDI12address, SDI12Power, SDI12Data);


// ==========================================================================
//    Maxbotix HRXL
// ==========================================================================
#include <MaxBotixSonar.h>
const int SonarData = 11;     // data  pin
const int SonarTrigger = -1;   // Trigger pin
const int SonarPower = 22;   // excite (power) pin
MaxBotixSonar sonar(SonarPower, SonarData, SonarTrigger) ;


// ==========================================================================
//    EnviroDIY Mayfly
// ==========================================================================
#include <MayflyOnboardSensors.h>
const char *MFVersion = "v0.3";
EnviroDIYMayfly mayfly(MFVersion) ;

// MaximDS18: pin settings
DeviceAddress DS18Address{0x28, 0xFF, 0xB6, 0x6E, 0x84, 0x16, 0x05, 0x9B};
const int DS18data = 5;     // data  pin
// const int DS18Power = 22;   // excite (power) pin

// ---------------------------------------------------------------------------
// The array that contains all valid variables
// ---------------------------------------------------------------------------
<<<<<<< HEAD
SensorBase *SENSOR_LIST[] = {
    new DecagonCTD_Depth(*CTDSDI12address, switchedPower, SDI12Data, numberReadings),
    new DecagonCTD_Temp(*CTDSDI12address, switchedPower, SDI12Data, numberReadings),
    new DecagonCTD_Cond(*CTDSDI12address, switchedPower, SDI12Data, numberReadings),
    new Decagon5TM_Ea(*TMSDI12address, switchedPower, SDI12Data),
    new Decagon5TM_Temp(*TMSDI12address, switchedPower, SDI12Data),
    new Decagon5TM_VWC(*TMSDI12address, switchedPower, SDI12Data),
    new DecagonES2_Cond(*ES2SDI12address, switchedPower, SDI12Data),
    new DecagonES2_Temp(*ES2SDI12address, switchedPower, SDI12Data),
    new MaxBotixSonar_Range(switchedPower, SonarData, SonarTrigger),
    new CampbellOBS3_Turbidity(switchedPower, OBSLowPin, OBSLow_A, OBSLow_B, OBSLow_C),
    new CampbellOBS3_TurbHigh(switchedPower, OBSHighPin, OBSHigh_A, OBSHigh_B, OBSHigh_C),
    new MaximDS18_Temp(DS18Address, switchedPower, DS18data),
    new AOSongAM2315_Temp(switchedPower),
    new AOSongAM2315_Humidity(switchedPower),
    new BoschBME280_Temp(switchedPower),
    new BoschBME280_Humidity(switchedPower),
    new BoschBME280_Pressure(switchedPower),
    new BoschBME280_Altitude(switchedPower),
    new MayflyOnboardTemp(MFVersion),
    new MayflyOnboardBatt(MFVersion),
    new MayflyFreeRam()
    // new YOUR_sensorName_HERE()
=======
Variable *variableList[] = {
    new AOSongAM2315_Humidity(&am2315),
    new AOSongAM2315_Temp(&am2315),
    new CampbellOBS3_Turbidity(&osb3low),
    new CampbellOBS3_TurbHigh(&osb3high),
    new Decagon5TM_Ea(&fivetm),
    new Decagon5TM_Temp(&fivetm),
    new Decagon5TM_VWC(&fivetm),
    new DecagonCTD_Cond(&ctd),
    new DecagonCTD_Temp(&ctd),
    new DecagonCTD_Depth(&ctd),
    new DecagonES2_Cond(&es2),
    new DecagonES2_Temp(&es2),
    new MaxBotixSonar_Range(&sonar),
    new EnviroDIYMayfly_Temp(&mayfly),
    new EnviroDIYMayfly_Batt(&mayfly),
    new EnviroDIYMayfly_FreeRam(&mayfly)
    // new YOUR_variableName_HERE(&)
>>>>>>> 58545d57
};
int variableCount = sizeof(variableList) / sizeof(variableList[0]);


// ---------------------------------------------------------------------------
// Board setup info
// ---------------------------------------------------------------------------
const int SERIAL_BAUD = 9600;  // Serial port BAUD rate
const int GREEN_LED = 8;  // Pin for the green LED
const int RED_LED = 9;  // Pin for the red LED


// ---------------------------------------------------------------------------
// Working Functions
// ---------------------------------------------------------------------------

// Flashes to Mayfly's LED's
void greenred4flash()
{
  for (int i = 1; i <= 4; i++) {
    digitalWrite(GREEN_LED, HIGH);
    digitalWrite(RED_LED, LOW);
    delay(50);
    digitalWrite(GREEN_LED, LOW);
    digitalWrite(RED_LED, HIGH);
    delay(50);
  }
  digitalWrite(RED_LED, LOW);
}

// Helper function to get the current date/time from the RTC
// as a unix timestamp - and apply the correct time zone.
long currentepochtime = 0;
uint32_t getNow()
{
  currentepochtime = rtc.now().getEpoch();
  currentepochtime += TIME_ZONE*3600;
  return currentepochtime;
}

// This function returns the datetime from the realtime clock as an ISO 8601 formated string
String getDateTime_ISO8601(void)
{
  String dateTimeStr;
  //Create a DateTime object from the current time
  DateTime dt(rtc.makeDateTime(getNow()));
  //Convert it to a String
  dt.addToString(dateTimeStr);
  dateTimeStr.replace(F(" "), F("T"));
  String tzString = String(TIME_ZONE);
  if (-24 <= TIME_ZONE && TIME_ZONE <= -10)
  {
      tzString += F(":00");
  }
  else if (-10 < TIME_ZONE && TIME_ZONE < 0)
  {
      tzString = tzString.substring(0,1) + F("0") + tzString.substring(1,2) + F(":00");
  }
  else if (TIME_ZONE == 0)
  {
      tzString = F("Z");
  }
  else if (0 < TIME_ZONE && TIME_ZONE < 10)
  {
      tzString = "+0" + tzString + F(":00");
  }
  else if (10 <= TIME_ZONE && TIME_ZONE <= 24)
  {
      tzString = "+" + tzString + F(":00");
  }
  dateTimeStr += tzString;
  return dateTimeStr;
}


// ---------------------------------------------------------------------------
// Main setup function
// ---------------------------------------------------------------------------
void setup()
{
    // Start the primary serial connection
    Serial.begin(SERIAL_BAUD);

    // Start the Real Time Clock
    rtc.begin();
    delay(100);

    // Set up pins for the LED's
    pinMode(GREEN_LED, OUTPUT);
    pinMode(RED_LED, OUTPUT);
    // Blink the LEDs to show the board is on and starting up
    greenred4flash();

    // Print a start-up note to the first serial port
    Serial.print(F("Now running "));
    Serial.println(SKETCH_NAME);
    Serial.print(F("Current Mayfly RTC time is: "));
    Serial.println(getDateTime_ISO8601());
    Serial.print(F("There are "));
    Serial.print(String(variableCount));
    Serial.println(F(" variables being recorded"));

    // Initialize the sensor array;
    sensors.init(variableCount, variableList);

    // Set up all the sensors
    sensors.setupSensors();

    Serial.println(F("Setup finished!"));
    Serial.println(F("------------------------------------------\n"));
}


// ---------------------------------------------------------------------------
// Main loop function
// ---------------------------------------------------------------------------
void loop()
{
    // Print a line to show new reading
    Serial.println(F("------------------------------------------"));
    // Power the sensors;
    digitalWrite(22, HIGH);
    // One second warm-up time
    delay(1000);
    // Turn on the LED to show we're taking a reading
    digitalWrite(GREEN_LED, HIGH);
    // Update the sensor value(s)
    sensors.updateAllSensors();
    // Immediately cut Power to the sensors;
    digitalWrite(22, LOW);
    // Print the data to the screen
    Serial.print(F("Updated all sensors at "));
    Serial.println(getDateTime_ISO8601());
    sensors.printSensorData(&Serial);
    Serial.print(F("In CSV Format:  "));
    Serial.println(sensors.generateSensorDataCSV());
    // Turn off the LED to show we're done with the reading
    digitalWrite(GREEN_LED, LOW);
    // Print a to close it off
    Serial.println(F("------------------------------------------\n"));

    // Wait for the next reading
    delay(10000);
}<|MERGE_RESOLUTION|>--- conflicted
+++ resolved
@@ -19,22 +19,7 @@
 // ---------------------------------------------------------------------------
 #include <Arduino.h>
 #include <Sodaq_DS3231.h>    // Controls the DS3231 Real Time Clock (RTC) built into the EnviroDIY Mayfly.
-<<<<<<< HEAD
-
-#include <SensorBase.h>
-
-#include <DecagonCTD.h>
-#include <Decagon5TM.h>
-#include <DecagonES2.h>
-#include <CampbellOBS3.h>
-#include <MaxBotixSonar.h>
-#include <MaximDS18.h>
-#include <AOSongAM2315.h>
-#include <BoschBME280.h>
-#include <MayflyOnboardSensors.h>
-=======
 #include <VariableArray.h>
->>>>>>> 58545d57
 
 // ---------------------------------------------------------------------------
 // Set up the sensor specific information
@@ -56,13 +41,6 @@
 const int I2CPower = 22;  // switched sensor power is pin 22 on Mayfly
 AOSongAM2315 am2315(I2CPower);
 
-<<<<<<< HEAD
-// MaxBotix Sonar: pin settings
-const int SonarData = 10;     // data  pin
-// const int SonarPower = 22;   // excite (power) pin
-const int SonarTrigger = -1;   // Trigger pin
-=======
->>>>>>> 58545d57
 
 // ==========================================================================
 //    CAMPBELL OBS 3 / OBS 3+
@@ -131,39 +109,9 @@
 const char *MFVersion = "v0.3";
 EnviroDIYMayfly mayfly(MFVersion) ;
 
-// MaximDS18: pin settings
-DeviceAddress DS18Address{0x28, 0xFF, 0xB6, 0x6E, 0x84, 0x16, 0x05, 0x9B};
-const int DS18data = 5;     // data  pin
-// const int DS18Power = 22;   // excite (power) pin
-
 // ---------------------------------------------------------------------------
 // The array that contains all valid variables
 // ---------------------------------------------------------------------------
-<<<<<<< HEAD
-SensorBase *SENSOR_LIST[] = {
-    new DecagonCTD_Depth(*CTDSDI12address, switchedPower, SDI12Data, numberReadings),
-    new DecagonCTD_Temp(*CTDSDI12address, switchedPower, SDI12Data, numberReadings),
-    new DecagonCTD_Cond(*CTDSDI12address, switchedPower, SDI12Data, numberReadings),
-    new Decagon5TM_Ea(*TMSDI12address, switchedPower, SDI12Data),
-    new Decagon5TM_Temp(*TMSDI12address, switchedPower, SDI12Data),
-    new Decagon5TM_VWC(*TMSDI12address, switchedPower, SDI12Data),
-    new DecagonES2_Cond(*ES2SDI12address, switchedPower, SDI12Data),
-    new DecagonES2_Temp(*ES2SDI12address, switchedPower, SDI12Data),
-    new MaxBotixSonar_Range(switchedPower, SonarData, SonarTrigger),
-    new CampbellOBS3_Turbidity(switchedPower, OBSLowPin, OBSLow_A, OBSLow_B, OBSLow_C),
-    new CampbellOBS3_TurbHigh(switchedPower, OBSHighPin, OBSHigh_A, OBSHigh_B, OBSHigh_C),
-    new MaximDS18_Temp(DS18Address, switchedPower, DS18data),
-    new AOSongAM2315_Temp(switchedPower),
-    new AOSongAM2315_Humidity(switchedPower),
-    new BoschBME280_Temp(switchedPower),
-    new BoschBME280_Humidity(switchedPower),
-    new BoschBME280_Pressure(switchedPower),
-    new BoschBME280_Altitude(switchedPower),
-    new MayflyOnboardTemp(MFVersion),
-    new MayflyOnboardBatt(MFVersion),
-    new MayflyFreeRam()
-    // new YOUR_sensorName_HERE()
-=======
 Variable *variableList[] = {
     new AOSongAM2315_Humidity(&am2315),
     new AOSongAM2315_Temp(&am2315),
@@ -182,7 +130,6 @@
     new EnviroDIYMayfly_Batt(&mayfly),
     new EnviroDIYMayfly_FreeRam(&mayfly)
     // new YOUR_variableName_HERE(&)
->>>>>>> 58545d57
 };
 int variableCount = sizeof(variableList) / sizeof(variableList[0]);
 
