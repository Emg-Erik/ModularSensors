--- conflicted
+++ resolved
@@ -101,17 +101,6 @@
 // Use "modem_sleep_pulsed" if the DTR pin is pulsed high and then low to wake the modem up, as with an Adafruit Fona or Sodaq GPRSBee rev4.
 // Use "modem_sleep_reverse" if the DTR pin is held LOW to keep the modem awake, as with all XBees.
 // Use "modem_always_on" if you do not want the library to control the modem power and sleep or if none of the above apply.
-<<<<<<< HEAD
-#if defined(TINY_GSM_MODEM_ESP8266)
-const long ModemBaud = 57600;  // Default for ESP8266 is 115200, but the Mayfly itself stutters above 57600
-#elif defined(TINY_GSM_MODEM_SIM800)
-const long ModemBaud = 9600;  // SIM800 auto-detects, but I've had trouble making it fast (19200 works)
-#elif defined(TINY_GSM_MODEM_XBEE)
-const long ModemBaud = 9600;  // Default for XBee is 9600, I've sped mine up to 57600
-#else
-const long ModemBaud = 9600;  // Modem baud rate
-=======
->>>>>>> dffd0ea8
 #endif
 
 const char *apn = "xxxxx";  // The APN for the gprs connection, unnecessary for WiFi
