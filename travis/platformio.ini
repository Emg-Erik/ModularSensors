--- conflicted
+++ resolved
@@ -65,15 +65,11 @@
 platform = atmelavr
 board = megaatmega2560
 lib_ignore = RTCZero
-<<<<<<< HEAD
 build_flags =
     ${env.build_flags}
     -DMS_ATLAS_SOFTWAREWIRE
     -DMS_RAIN_SOFTWAREWIRE
     -DMS_PALEOTERRA_SOFTWAREWIRE
-=======
-
-
 
 
 [env:mayfly_xb3c]
@@ -205,5 +201,4 @@
     ${env.build_flags}
     -Wextra
     -DMS_BUILD_TESTING
-    -DMS_BUILD_TEST_UBEE_U201
->>>>>>> 3e6ebc8f
+    -DMS_BUILD_TEST_UBEE_U201