{
    "name": "EnviroDIY_ModularSensors",
<<<<<<< HEAD
    "version": "0.24.0",
=======
    "version": "0.23.13",
>>>>>>> 45f128a2
    "description":  "A library that allows access to multiple sensors through a unified interface.  This allows the user to simply access many sensors to log the data or send the data to data repositories like the EnviroDIY data portal.",
    "keywords": "modular, sensor, sensors, datalogger, logger, low power, sleeping, EnviroDIY, ModularSensors, Mayfly, WikiWatershed, ThingSpeak",
    "platforms": "atmelavr, atmelsam",
    "frameworks": "arduino",
    "authors":
    [
        {
            "name": "Sara Damiano",
            "email": "sdamiano@stroudcenter.org",
            "url": "https://envirodiy.org/",
            "maintainer": true
        },
        {
            "name": "Anthony Aufdenkampe",
            "email": "aaufdenkampe@limno.com"
        },
        {
            "name": "Bobby Schulz",
            "email": "schu3119@umn.edu"
        },
        {
            "name": "Shannon Hicks",
            "email": "shicks@stroudcenter.org",
            "url": "https://envirodiy.org/"
        }
    ],
    "repository":
    {
        "type": "git",
        "url": "https://github.com/EnviroDIY/ModularSensors.git"
    },
    "export":
    {
        "exclude":
        [
            "doc/*",
            "sensor_tests/*",
            "compile_tests/*",
            "travis/*",
            "pioScripts/*"
        ]
    },
    "examples":
    [
        "examples/*/*.ino"
    ],
    "build":
    {
        "srcFilter":
        [
            "+<*.c>",
            "+<*.cpp>",
            "+<*.h>",
            "+<sensors/*.c>",
            "+<sensors/*.cpp>",
            "+<sensors/*.h>",
            "+<modems/*.c>",
            "+<modems/*.cpp>",
            "+<modems/*.h>",
            "+<publishers/*.c>",
            "+<publishers/*.cpp>",
            "+<publishers/*.h>",
            "+<WatchDogs/*.c>",
            "+<WatchDogs/*.cpp>",
            "+<WatchDogs/*.h>"
        ],
        "libLDFMode": "deep+"
    },
    "dependencies":
    [
        {
            "name": "EnviroDIY_DS3231",
            "library id": "2079",
            "url": "https://github.com/EnviroDIY/Sodaq_DS3231.git",
            "version": "=1.3.2",
            "note": "An Arduino library for the DS3231 RTC (Real Time Clock), based off of the Sodaq_DS3231 library.",
            "authors": [
                "Kees Bakker",
                "Sara Damiano"
            ],
            "frameworks": "arduino",
            "platforms": "atmelavr, atmelsam"
        },
        {
            "name": "EnableInterrupt",
            "library id": "311",
            "url": "https://github.com/GreyGnome/EnableInterrupt.git",
            "version": "=1.1.0",
            "note": "GreyGnome's EnableInterrupt - Assign an interrupt to any supported pin on all Arduinos",
            "authors": [
                "Mike 'GreyGnome' Schwager"
            ],
            "frameworks": "arduino",
            "platforms": "atmelavr, atmelsam"
        },
        {
            "name": "SdFat",
            "library id": "322",
            "url": "https://github.com/greiman/SdFat.git",
            "version": "=1.1.0",
            "note": "SdFat - FAT16/FAT32 file system for SD cards.",
            "authors": [
                "Bill Greiman"
            ],
            "frameworks": "arduino",
            "platforms": "atmelavr, atmelsam"
        },
        {
            "name": "Adafruit ADS1X15",
            "library id": "344",
            "version_note": "=1.2.0",
            "version": "https://github.com/soligen2010/Adafruit_ADS1X15.git",
            "note": "Driver for TI's ADS1015: 12-bit Differential or Single-Ended ADC with PGA and Comparator.  This fork removes bugs in the Adafruit original library.",
            "authors_note": [
                "soligen2010"
            ],
            "frameworks_note": "arduino",
            "platforms_note": "*"
        },
        {
            "name": "Adafruit AM2315",
            "library id": "773",
            "url": "https://github.com/adafruit/Adafruit_AM2315.git",
            "version": "=2.0.0",
            "note": "AOSong AM2315 I2C Temp/Humidity Sensor Library by Adafruit",
            "authors": [
                "Adafruit"
            ],
            "frameworks": "arduino",
            "platforms": "atmelavr, atmelsam"
        },
        {
            "name": "Adafruit BME280 Library",
            "library id": "166",
            "url": "https://github.com/adafruit/Adafruit_BME280_Library.git",
            "version": "=1.0.9",
            "note": "Bosch BME280 Temp/Humidity/Pressure Sensor Library by Adafruit",
            "authors": [
                "Adafruit"
            ],
            "frameworks": "arduino",
            "platforms": "atmelavr, atmelsam"
        },
        {
            "name": "DHT sensor library",
            "library id": "19",
            "url": "https://github.com/adafruit/DHT-sensor-library.git",
            "version": "=1.3.7",
            "note": "AOSong DHT Sensor Library by Adafruit",
            "authors": [
                "Adafruit"
            ],
            "frameworks": "arduino",
            "platforms": "atmelavr, atmelsam"
        },
        {
            "name": "Adafruit INA219",
            "library id": "160",
            "url": "https://github.com/adafruit/Adafruit_INA219.git",
            "version": "=1.0.5",
            "note": "This is a library for the Adafruit INA219 high side DC current sensor boards",
            "authors": [
                "Adafruit"
            ],
            "frameworks": "arduino",
            "platforms": "atmelavr, atmelsam"
        },
        {
            "name": "Adafruit MPL115A2",
            "library id": "406",
            "url": "https://github.com/adafruit/Adafruit_MPL115A2.git",
            "version": "=1.1.0",
            "note": "MPL115A2 Barometer Library by Adafruit",
            "authors": [
                "Adafruit"
            ],
            "frameworks": "arduino"
        },
        {
            "name": "Adafruit Unified Sensor",
            "library id": "31",
            "url": "https://github.com/adafruit/Adafruit_Sensor.git",
            "version": "=1.0.3",
            "note": "Adafruit Unified Sensor Library",
            "authors": [
                "Adafruit"
            ],
            "frameworks": "arduino",
            "platforms": "atmelavr, atmelsam"
        },
        {
            "name": "DallasTemperature",
            "library id": "54",
            "url": "https://github.com/milesburton/Arduino-Temperature-Control-Library.git",
            "version": "=3.8.0",
            "note": "DallasTemperature - Arduino Library for Dallas Temperature ICs (DS18B20, DS18S20, DS1822, DS1820)",
            "authors": [
                "Guil Barros",
                "Miles Burton",
                "Rob Tillart",
                "Tim Nuewsome"
            ],
            "frameworks": "arduino",
            "platforms": "atmelavr, atmelsam"
        },
        {
            "name": "OneWire",
            "library id": "1",
            "url": "https://github.com/PaulStoffregen/OneWire.git",
            "version": "=2.3.5",
            "note": "OneWire - Control 1-Wire protocol (DS18S20, DS18B20, DS2408 and etc)",
            "authors": [
                "Paul Stoffregen",
                "Jim Studt",
                "Tom Pollard",
                "Derek Yerger",
                "Josh Larios",
                "Robin James",
                "Glenn Trewitt",
                "Jason Dangel",
                "Guillermo Lovato",
                "Ken Butcher",
                "Mark Tillotson",
                "Bertrik Sikken",
                "Scott Roberts"
            ],
            "frameworks": "arduino"
        },
        {
            "name": "Arduino-SDI-12",
            "library id": "1486",
            "version": "=1.3.6",
            "url": "https://github.com/EnviroDIY/Arduino-SDI-12.git",
            "note": "EnviroDIY SDI-12 Library",
            "authors": [
                "Kevin M. Smith",
                "Sara Damiano",
                "Shannon Hicks",
                "Anthony Aufdenkampe"
            ],
            "frameworks": "arduino",
            "platforms": "atmelavr, atmelsam"
        },
        {
            "name": "KellerModbus",
            "library id": "5439",
            "url": "https://github.com/EnviroDIY/KellerModbus.git",
            "version": "=0.2.1",
            "note": "Arduino library for communication with Keller pressure and water level sensors via Modbus.",
            "authors": [
                "Anthony Aufdenkampe"
            ]
        },
        {
            "name": "MS5803",
            "library id": "5431",
            "url": "https://github.com/NorthernWidget/MS5803.git",
            "version": "=0.1.2",
            "note": "General interface to MS5803-series pressure transducers",
            "authors": [
                "Bobby Schulz",
                "Andrew Wickert",
                "Chad Sandell",
                "Sara Damiano"
            ]
        },
        {
            "name": "PubSubClient",
            "library id": "89",
            "url": "https://github.com/knolleary/pubsubclient.git",
            "version": "=2.7",
            "note": "A client library for MQTT messaging.",
            "authors": [
                "Nick O'Leary"
            ]
        },
        {
            "name": "RTCZero",
            "library id": "873",
            "url": "https://github.com/arduino-libraries/RTCZero.git",
            "version": "=1.6.0",
            "note": "Functions for using the processor real time clock in SAMD21 processors",
            "authors": [
                "Arduino"
            ],
            "frameworks": "arduino",
            "platforms": "atmelsam"
        },
        {
            "name": "SensorModbusMaster",
            "library id": "1824",
            "url": "https://github.com/EnviroDIY/SensorModbusMaster.git",
            "version": "=0.6.5",
            "note": "EnviroDIY SensorModbusMaster - Arduino library for communicating via modbus with the Arduino acting as the modbus master.",
            "authors": [
                "Sara Damiano"
            ],
            "frameworks": "arduino",
            "platforms": "atmelavr, atmelsam"
        },
        {
            "name": "SoftwareWire",
            "library id": "832",
            "url": "https://github.com/Testato/SoftwareWire",
            "version": "=1.5.1",
            "note": "Creates a software I2C/TWI bus on any pin.",
            "authors": [
                "Testato",
                "Koepel"
            ],
            "frameworks": "arduino",
            "platforms": "atmelavr"
        },
        {
            "name": "TinyGSM",
            "version": "https://github.com/EnviroDIY/TinyGSM.git",
            "version_note": "=0.9.17",
            "note": "A small Arduino library for GPRS modules.",
            "authors": [
                "Volodymyr Shymanskyy",
                "Sara Damiano"
            ],
            "frameworks": "arduino",
            "platforms": "atmelavr, atmelsam"
        },
        {
            "name": "YosemitechModbus",
            "library id": "2078",
            "url": "https://github.com/EnviroDIY/YosemitechModbus.git",
            "version": "=0.2.1",
            "note": "Arduino library for communication with Yosemitech sensors via Modbus.",
            "authors": [
                "Sara Damiano",
                "Anthony Aufdenkampe"
            ],
            "frameworks": "arduino",
            "platforms": "atmelavr, atmelsam"
        }
    ]
}<|MERGE_RESOLUTION|>--- conflicted
+++ resolved
@@ -1,10 +1,6 @@
 {
     "name": "EnviroDIY_ModularSensors",
-<<<<<<< HEAD
-    "version": "0.24.0",
-=======
     "version": "0.23.13",
->>>>>>> 45f128a2
     "description":  "A library that allows access to multiple sensors through a unified interface.  This allows the user to simply access many sensors to log the data or send the data to data repositories like the EnviroDIY data portal.",
     "keywords": "modular, sensor, sensors, datalogger, logger, low power, sleeping, EnviroDIY, ModularSensors, Mayfly, WikiWatershed, ThingSpeak",
     "platforms": "atmelavr, atmelsam",
