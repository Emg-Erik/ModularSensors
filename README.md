# ModularSensors

A "library" of sensors to give all sensors a common interface of functions.  This library was written primarily for the [EnviroDIY Mayfly](https://envirodiy.org/mayfly/) but should be applicable to other Arduino based boards as well.  To use the full functionality of this library, you do need an AVR board with a "large" amount of RAM (in Arduino terms).  The processor on an Arduino UNO or similar board is unlikely to be able to handle all of the logger functionality, though it will be able to access individual sensors.  An Arduino Mega, Sodaq Mbili, or other similar boards should be able to use the full library.  To date, however, the EnviroyDIY Mayfly is the only board that has been tested.

Each sensor is implemented as a subclass of the "SensorBase" class.  Within each sensor, there are subclasses for each variable that the sensor can return.  The sensors can return variables as floats or as a string with the proper number of significant figures for the instrument resolution.

To use a sensor in your sketch, you must include SensorBase.h in your script AND separately include xxx.h for each sensor you intend to use.  While this may force you to write many more include statements, it makes the library lighter weight by not requiring you to install the functions and dependencies for every sensor when only one is needed.

#### Contents:
- [Basic Senor and Variable Functions](#Basic)
    - [Individual Sensors Code Examples](#individuals)
- [Grouped Sensor Functions](#Grouped)
    - [SensorArray Code Examples](#ArrayExamples)
- [Logger Functions](#Logger)
    - [Logger Code Examples](#LoggerExamples)
- Available Sensors
    - [EnviroDIY Mayfly Onboard Sensors](#MayflyOnboard)
    - [MaxBotix MaxSonar](#MaxBotix)
    - [Campbell Scientific OBS-3+](#OBS3)
    - [Decagon Devices 5TM](#5TM)
    - [Decagon Devices CTD-10](#CTD)
    - [Decagon Devices ES-2](#ES2)


## <a name="Basic"></a>Basic Senor and Variable Functions

### Functions Available for Each Sensor
- **setup()** - This "sets up" the sensor - setting up serial ports, etc required for the given sensor.  This must always be called for each sensor within the "setup" loop of your Arduino program.
- **getStatus()** - This returns the current status of the sensor, if the sensor has some way of giving it to you.  (Most do not.)
- **sleep()** - This puts the sensor to sleep, often by stopping the power.  Returns true.
- **wake()** - This wakes the sensor up and sends it power.  Returns true.
- **getSensorName()** - This gets the name of the sensor and returns it as a string.
- **getSensorLocation()** - This returns the data pin or other sensor installation information as a string.  This is the location where the sensor is connected to the data logger, NOT the position of the sensor in the environment.
- **update()** - This updates the sensor values and returns true when finished.  For digital sensors with a single infomation return, this only needs to be called once for each sensor, even if there are multiple variable subclasses for the sensor.

### Functions for Each Variable Returned by a Sensor
- **getVarName()** - This returns the variable's name using http://vocabulary.odm2.org/variablename/ as a string
- **getVarUnit()** - This returns the variable's unit using http://vocabulary.odm2.org/units/ as a string
- **getValue()** - This returns the current value of the variable as a float.  You should call the update function before calling getValue.  As a backup, if the getValue function sees that the update function has not been called within the last 60 seconds, it will re-call it.
- **getValueString()** - This is identical to getValue, except that it returns a string with the proper precision available from the sensor.

### <a name="individuals"></a>Examples Using Individual Sensor and Variable Functions
To access and get values from a sensor, you must create an instance of the variable subclass you are interested in.  Each variable has different parameters that you must specify when creating the variable instance.  You must create a new instance for each _variable_, not just each sensor.  When using multple variables from the same sensor, you can save time by only calling the setup() and update() functions on a single variable and then calling the getValue() function on all of the variables.  A very simple program which creates instances of the variables and get data from all the parameters measured by a Decagon CTD you might be something like:

```cpp
cond DecagonCTD_Cond(char SDI12address, int powerPin, int dataPin, int numReadings = 1);
temp DecagonCTD_Temp(char SDI12address, int powerPin, int dataPin, int numReadings = 1);
depth DecagonCTD_Depth(char SDI12address, int powerPin, int dataPin, int numReadings = 1);

setup()
{
    cond.setup();
}

loop()
{
    cond.update();
    Serial.println(cond.getValue());
    Serial.println(temp.getValue());
    Serial.println(depth.getValue());
    delay(60000);
}
```


## <a name="Grouped"></a>Grouped Sensor Functions
Having a unified set of functions to access many sensors allows us to quickly poll through a list of sensors to get all results quickly.  Within sensor base, there is a class "SensorArray" that adds functions to use on an array of pointers to sensor objects.

### Functions Available for a SensorArray Object:

- **setupSensors()** - This sets up all of the sensors in the list by running each sensor object's setup() function.  If a sensor doesn't respond to its setup command, the command is called 5 times in attempt to make a connection.  To save time, if two variables from the same sensor are in sequence in the pointer array, the setup function will only be called for the first variable in the sequence.  If all sensors are set up sucessfully, returns true.
- **sensorsSleep()** - This puts all sensors to sleep (ie, cuts power).  Returns true.
- **sensorsWake()** - This wakes all sensors (ie, gives power).  Returns true.
- **updateAllSensors()** - This updates all sensor values.  To save time, if two variables from the same sensor are in sequence in the pointer array, the update function will only be called for the first variable in the sequence.  Returns true.
- **printSensorData(Stream stream)** - This prints curent sensor values along with metadata to a stream.  By default, it will print to the first Serial port.  Note that the input is a pointer to a stream instance.
- **generateSensorDataCSV()** - This returns an Arduino String containing comma separated list of sensor values.  This string does _NOT_ contain a timestamp of any kind.

### <a name="ArrayExamples"></a>SensorArray Examples:

To use the SensorArray module, you must first create the array of pointers.  This must be done outside of the setup() or loop() functions.  Remember that you must create a new instance for each _variable_, not just each sensor.  You should order your list so all the variables from a single sensor come one after the other.  All functions will be called on the sensors in the order they appear in the list.

```cpp
SensorBase *SENSOR_LIST[] = {
    new Sensor1_Variable1(param1, param2, ..., paramX),
    new Sensor1_Variable2(param1, param2, ..., paramX),
    new Sensor2_Variable1(param1, param2, ..., paramX),
    ...
    new SensorX_VariableX(param1, param2, ..., paramX)
};
int sensorCount = sizeof(SENSOR_LIST) / sizeof(SENSOR_LIST[0]);
```

Once you have created the array of pointers, you can initialize the SensorArray module and setup all of the sensors at once in the setup function:

```cpp
// Initialize the sensor array;
sensors.init(sensorCount, SENSOR_LIST);
// Set up all the sensors
sensors.setupSensors();
```

You can then get values or variable names for all of the sensors within the loop with calls like:

```cpp
// Update the sensor value(s)
sensors.updateAllSensors();
// Print the data to the screen
sensors.printSensorData();
```


## <a name="Logger"></a>Logger Functions
Our main reason to unify the output from many sensors is to easily log the data to an SD card and to send it to the EnviroDIY data page.  There are two modules available to use with the sensors to log data:  LoggerBase and LoggerEnviroDIY.  Both of these are sub-classes of SensorArray and contain all of the functions available to a SenorArray as described above.  These both will add the abilities to communicate with a DS3231 real time clock and set up the Arduino as a logger which goes to deep sleep between readings to conserver power.  LoggerBase only adds the functionality to write the data from the sensors to a csv file on a connected SD card.  LoggerEnviroDIY adds the ability to send data to the EnviroDIY data portal.  Both logger modules depend on the [Sodaq](https://github.com/SodaqMoja/Sodaq_DS3231) or [EnviroDIY DS-3231](https://github.com/EnviroDIY/Sodaq_DS3231) (for clock control), the [Sodaq RTCTimer library](https://github.com/SodaqMoja/RTCTimer) (for timing functions), the [EnviroDIY modified version of Sodaq's pin change interrupt library](https://github.com/EnviroDIY/PcInt_PCINT0) (for waking the processor from clock alarms), the AVR sleep library (for low power sleeping), and the [SdFat library](https://github.com/greiman/SdFat) for communicating with the SD card.  The LoggerEnviroDIY has the additional dependency of the [EnviroDIY version of Sodaq's GPRSBee library](https://github.com/EnviroDIY/GPRSbee) for GPRS communications.

### Functions Available for a LoggerBase Object:
Timezone functions:
- **setTimeZone(int timeZone)** - Sets the timezone that you wish data to be logged in (in +/- hours from UTC).  This must always be set!
- **setTZOffset(int offset)** - This set the offset between the built-in clock and the timezone for the data.  If your RTC is set in UTC and your logging timezone is EST, this should be -5.  If your RTC is set in EST and your timezone are both EST this does not need to be called.
A note about timezones:  It is possible to create multiple logger objects in your code if you want to log different sensors at different intervals, but every logger object will always have the same timezone and timezone offset.  If you attempt to call these functions more than once for different loggers, whatever value was called last will apply to every logger.

Setup and initialization functions:
<<<<<<< HEAD
- **init(int timeZone, int SDCardPin, int interruptPin, int sensorCount, SensorBase SENSOR_LIST[], float loggingIntervalMinutes, const char loggerID = 0)** - Initializes the logger object.  Must happen within the setup function.  Note that the SENSOR_LIST[], loggerID are all pointers.
- **setAlertPin(int ledPin)** - Sets a pin to put out an alert that a measurement is being logged.  This should be a pin with a LED on it.

Functions to access the clock in proper format and time zone:
- **getNow()** - This gets the current epoch time (unix timestamp - number of seconds since Jan 1, 1970) and corrects it for the specified logger time zone.
- **formatDateTime_ISO8601(DateTime dt)** - Formats a DateTime object into an ISO8601 formatted Arduino String.
- **formatDateTime_ISO8601(uint32_t unixTime)** - Formats a unix timestamp into an ISO8601 formatted Arduino String.
- **checkInterval()** - This returns true if the current time is an even iterval of the logging interval, otherwise false.  This uses getNow() to get the curernt time.
- **markTime()** - This sets static variables for the date/time - this is needed so that all data outputs (SD, EnviroDIY, serial printing, etc) print the same time for updating the sensors - even though the routines to update the sensors and to output the data may take several seconds.  It is not currently possible to output the instantaneous time an individual sensor was updated, just a single marked time.  By custom, this should be called before updating the sensors, not after.  If you do not call this function before saving or sending data, there will be no timestamps associated with your data.
=======
- **init(int SDCardPin, int interruptPin, int sensorCount, SensorBase SENSOR_LIST[], float loggingIntervalMinutes, const char loggerID = 0)** - Initializes the logger object.  Must happen within the setup function.  Note that the SENSOR_LIST[], loggerID are all pointers.
- **setAlertPin(int ledPin)** - Optionally sets a pin to put out an alert that a measurement is being logged.  This should be a pin with a LED on it.

Functions to access the clock in proper format and time zone:
- **getNow()** - This gets the current epoch time (unix timestamp - number of seconds since Jan 1, 1970) and corrects it for the specified logger time zone offset.
- **formatDateTime_ISO8601(DateTime dt)** - Formats a DateTime object into an ISO8601 formatted Arduino String.
- **formatDateTime_ISO8601(uint32_t unixTime)** - Formats a unix timestamp into an ISO8601 formatted Arduino String.
- **checkInterval()** - This returns true if the current time is an even iterval of the logging interval, otherwise false.  This uses getNow() to get the curernt time.
- **markTime()** - This sets variables for the date/time - this is needed so that all data outputs (SD, EnviroDIY, serial printing, etc) print the same time for updating the sensors - even though the routines to update the sensors and to output the data may take several seconds.  It is not currently possible to output the instantaneous time an individual sensor was updated, just a single marked time.  By custom, this should be called before updating the sensors, not after.  If you do not call this function before saving or sending data, there will be no timestamps associated with your data.
>>>>>>> 69bc88c1


Functions for the timer and sleep modes:
- **setupTimer()** - Sets up the timer for repeated logging events.  This should be called in the setup function.
- **setupSleep()** - Sets up the sleep mode and interrupts to wake it back up.  This should be called in the setup function.
- **systemSleep()** - Puts the system into deep sleep mode.  This should be called at the very end of the loop function.

Functions for logging data:
- **setFileName(fileName)** - This sets a specifid file name for data to be saved as, if you want to decide on it in advance.  Note that you must include the file extention (ie., '.txt') in the file name.
- **setFileName()** - This automatically generates a csv file name from the logger id and the current date.  You must call one of the two setFileName functions before calling setupLogFile or logtoSD.
- **getFileName()** - This returns the current filename as an Arduino String.  Must be run after setFileName.
- **setupLogFile()** - This creates a file on the SD card and writes a header to it.  It also sets the "file created" time stamp.
- **generateSensorDataCSV()** - This returns an Arduino String containing the time and a comma separated list of sensor values.
- **logToSD(String rec)** - This writes a line the the SD card and sets the "file modified" timestamp.

Convience functions to do it all:
- **begin()** - Starts the logger.  Must be in the setup function.
- **log()** - Logs data, must be the entire content of the loop function.

### Additional Functions Available for a LoggerEnviroDIY Object:
- These three functions set up the required registration token, sampling feature uuid, and time series uuids for the EnviroDIY streaming data loader API.  **All three** functions must be called before calling any of the other EnviroDIYLogger functions.  All of these values can be obtained after registering at http://data.envirodiy.org/.
    - **setToken(const char registrationToken)** - Sets the registration token to access the EnviroDIY streaming data loader API.  Note that the input is a pointer to the registrationToken.
    - **setSamplingFeature(const char samplingFeature)** - Sets the GUID of the sampling feature.  Note that the input is a pointer to the samplingFeature.
    - **setUUIDs(const char UUIDs[])** - Sets the time series UUIDs.  Note that the input is an array of pointers.  The order of the UUIDs in this array **must match exactly** with the order of the coordinating variable in the SENSOR_LIST.
<<<<<<< HEAD
- **setupModem(modem modemType, Stream modemStream, int vcc33Pin, int status_CTS_pin, int onoff_DTR_pin, const char APN)** - Sets up the internet communcation, with either GPRSBee4, GPRSBee6, Fona, or WIFIBee.  Note that the modemStream and APN should be pointers.
- **generateSensorDataJSON()** - Generates a properly formatted JSON string to go to the EnviroDIY streaming data loader API.
- **postDataWiFi()** - Creates proper headers and sends data to the EnviroDIY data portal via WiFi.  You must use the external XCTU program to set up your WiFi bee before attaching it to your board.  You must call the setupModem function before calling this function.  Returns an HTML response code.
- **postDataGPRS()** - Creates proper headers and sends data to the EnviroDIY data portal via GPRS.  You must call the setupModem function before calling this function.  Returns an HTML response code.
=======
- **setupBee(xbee beeType, Stream beeStream, int beeCTSPin, int beeDTRPin, const char APN)** - Sets up the internet communcation, with either GPRSv4, GPRSv6, or WIFI.  Note that the beeStream and APN should be pointers.
- **generateSensorDataJSON()** - Generates a properly formatted JSON string to go to the EnviroDIY streaming data loader API.
- **postDataWiFi()** - Creates proper headers and sends data to the EnviroDIY data portal via WiFi.  You must use the external XCTU program to set up your WiFi bee before attaching it to your board.  You must call the setupBee function before calling this function.  Returns an HTML response code.
- **postDataGPRS()** - Creates proper headers and sends data to the EnviroDIY data portal via GPRS.  You must call the setupBee function before calling this function.  Returns an HTML response code.
>>>>>>> 69bc88c1
- **printPostResult(int result)** - Interprets the HTML response code and prints it as text.

### <a name="LoggerExamples"></a>Logger Examples:

To set up logging, you must first include the appropriate logging module and create a new logger instance.  This must happen outside of the setup and loop functions:

```cpp
// Import Logger Module
#include <LoggerBase.h>
// Create a new logger instance
LoggerBase Logger;
```

--OR--

```cpp
// Import Logger Module
#include <LoggerEnviroDIY.h>
// Create a new logger instance
LoggerEnviroDIY EnviroDIYLogger;
```

_Within the setup function_, you must then initialize the logger and then run the logger setup.  For the EnviroDIY logger, you must also set up the communication.  (Please note that these are show with default values.):

```cpp
// Initialize the logger;
Logger.init(int timeZone, int SDCardPin, int interruptPin,
            int sensorCount,
            SensorBase *SENSOR_LIST[],
            float loggingIntervalMinutes,
            const char *loggerID = 0);
// OPTIONAL - specify a pin to give an alert when a measurement is taken
// This should generally be a pin with an LED
setAlertPin(int ledPin);
// Begin the logger;
Logger.begin();
```

--OR--

```cpp
// Initialize the logger;
EnviroDIYLogger.init(int timeZone, int SDCardPin, int interruptPin,
                     int sensorCount,
                     SensorBase *SENSOR_LIST[],
                     float loggingIntervalMinutes,
                     const char *loggerID = 0);
// OPTIONAL - specify a pin to give an alert when a measurement is taken
// This should generally be a pin with an LED
setAlertPin(int ledPin);
// Set up the communication with EnviroDIY
EnviroDIYLogger.setToken(const char *registrationToken);
EnviroDIYLogger.setSamplingFeature(const char *samplingFeature);
EnviroDIYLogger.setUUIDs(const char *UUIDs[]);
<<<<<<< HEAD
EnviroDIYLogger.setupModem(modem modemType,
                         Stream *modemStream,
                         int vcc33Pin,
                         int status_CTS_pin,
                         int onoff_DTR_pin,
=======
EnviroDIYLogger.setupBee(xbee beeType,
                         Stream *beeStream,
                         int beeCTSPin,
                         int beeDTRPin,
>>>>>>> 69bc88c1
                         const char *APN);
// Run the logger setup;
EnviroDIYLogger.begin();
```

_Within the main loop function_, all logging and sending of data can be done using a single program line.  Because the built-in log functions already handle sleeping and waking the board processor, **there cannot be nothing else within the loop function.**
```cpp
void loop()
{
    Logger.log();
}
```

--OR--

```cpp
void loop()
{
    EnviroDIYLogger.log();
}
```
If you would like to do other things within the loop function, you should access the component logging functions individually instead of using the short-cut functions.  In this case, here are some guidelines for writing a loop function:
- Always begin by calling loggertimer.update().  This tells the timer to check the current time and then checks all of the registered timer events to see if they should run.
- If you want to log on an even interval, use "if (checkInterval()" to verify the interval time.
- Call the markTime() function before printing/sending/saving any data that you want associate with a timestamp.
- Update all the sensors in your SensorArray together with updateAllSensors().
- Immediately after running updateAllSensors(), put sensors to sleep to save power with sensorsSleep().
- After updating the sensors, then call any functions you want to send/print/save data.
- Finish by putting the logger back to sleep, if desired, with systemSleep().

## Available sensors

#### <a name="MayflyOnboard"></a>Mayfly Onboard Sensors

The version of the Mayfly is required as input (ie, "v0.3" or "v0.4" or "v0.5")  You must have the [Sodaq](https://github.com/SodaqMoja/Sodaq_DS3231) or [EnviroDIY DS-3231](https://github.com/EnviroDIY/Sodaq_DS3231) library installed to use this sensor.  Because the sensors operate independently, you must call the update function for each one before calling getValue.
- MayflyOnboardTemp(char const *version)
- MayflyOnboardBatt(char const *version)
- MayflyFreeRam()

#### <a name="MaxBotix"></a>[MaxBotix MaxSonar](http://www.maxbotix.com/Ultrasonic_Sensors/High_Accuracy_Sensors.htm) - HRXL MaxSonar WR or WRS Series with TTL Outputs

The power/excite pin and digital data pin are needed as input.  The power pin must provide smoothed digital power.  You must have the [EnviroDIY modified version of SoftwareSerial](https://github.com/EnviroDIY/SoftwareSerial_PCINT12/) installed to use this sensor.  This modified version is needed so there are no pin change interrupt conflicts with the SDI-12 library or the software pin change interrupt library used to wake the clock.  Because of this, the MaxBotix must be installed on a digital pin that depends on pin change interrupt vector 1 or 2.  On the Mayfly, the empty pins in this range are pins D10, D11, and D18.  (Changing the solder jumper options on the back of the board may eliminate D18 as a possibility.)
- MaxBotixSonar_Depth(int powerPin, int dataPin)

#### <a name="OBS3"></a>[Campbell Scientific OBS-3+](https://www.campbellsci.com/obs-3plus)

The power pin, analog data pin, and calibration values _in Volts_ for Ax^2 + Bx + C are required as inputs and the sensor must be attached to a TI ADS1115 ADD converter (such as on the first four analog pins of the Mayfly).  You must have the [Adafruit ADS1015 library](https://github.com/Adafruit/Adafruit_ADS1X15/) installed to use this sensor.

Note that to access both the high and low range returns, two instances must be created, one at the low range return pin and one at the high pin.
- CampbellOBS3_Turbidity(int powerPin, int dataPin, float A, float B, float C)

#### <a name="5TM"></a>[Decagon Devices 5TM](https://www.decagon.com/en/soils/volumetric-water-content-sensors/5tm-vwc-temp/) Soil Moisture and Temperature Sensor

The SDI-12 address of the sensor, the power pin, the data pin, and a number of distinct readings to average are required as inputs.  You must have the [EnviroDIY Arduino SDI-12 library](https://github.com/EnviroDIY/Arduino-SDI-12/tree/mf_archive) that has been modified to only use PCInt3 installed to use this sensor.  This modified version is needed so there are no pin change interrupt conflicts with the SoftwareSerial library or the software pin change interrupt library used to wake the clock.  Because of this, the 5TM (and all SDI-12 based sensors) must be installed on on of the digital pins that depends on pin change interrupt vector 3.  On the Mayfly, the empty pins in this range are pins D4, D5, D6, and D7.

Calling the update function for any one of the three variables will update all three.

- Decagon5TM_Ea(char SDI12address, int powerPin, int dataPin, int numReadings = 1)
- Decagon5TM_Temp(char SDI12address, int powerPin, int dataPin, int numReadings = 1)
- Decagon5TM_VWC(char SDI12address, int powerPin, int dataPin, int numReadings = 1)

#### <a name="CTD"></a>[Decagon Devices CTD-5 or  CTD-10](https://www.decagon.com/en/hydrology/water-level-temperature-electrical-conductivity/ctd-10-sensor-electrical-conductivity-temperature-depth/) Electrical Conductivity, Temperature, and Depth Sensor

The SDI-12 address of the sensor, the power pin, the data pin, and a number of distinct readings to average are required as inputs.  You must have the [EnviroDIY Arduino SDI-12 library](https://github.com/EnviroDIY/Arduino-SDI-12/tree/mf_archive) that has been modified to only use PCInt3 installed to use this sensor.  This modified version is needed so there are no pin change interrupt conflicts with the SoftwareSerial library or the software pin change interrupt library used to wake the clock.  Because of this, the 5TM (and all SDI-12 based sensors) must be installed on on of the digital pins that depends on pin change interrupt vector 3.  On the Mayfly, the empty pins in this range are pins D4, D5, D6, and D7.

Calling the update function for any one of the three variables will update all three.

- DecagonCTD_Cond(char SDI12address, int powerPin, int dataPin, int numReadings = 1)
- DecagonCTD_Temp(char SDI12address, int powerPin, int dataPin, int numReadings = 1)
- DecagonCTD_Depth(char SDI12address, int powerPin, int dataPin, int numReadings = 1)

#### <a name="ES2"></a>[Decagon Devices ES-2](http://www.decagon.com/en/hydrology/water-level-temperature-electrical-conductivity/es-2-electrical-conductivity-temperature/) Electrical Conductivity Sensor

The SDI-12 address of the sensor, the power pin, the data pin, and a number of distinct readings to average are required as inputs.  You must have the [EnviroDIY Arduino SDI-12 library](https://github.com/EnviroDIY/Arduino-SDI-12/tree/mf_archive) that has been modified to only use PCInt3 installed to use this sensor.  This modified version is needed so there are no pin change interrupt conflicts with the SoftwareSerial library or the software pin change interrupt library used to wake the clock.  Because of this, the 5TM (and all SDI-12 based sensors) must be installed on on of the digital pins that depends on pin change interrupt vector 3.  On the Mayfly, the empty pins in this range are pins D4, D5, D6, and D7.

Calling the update function for either one of the variables will both.

- DecagonES2_Cond(char SDI12address, int powerPin, int dataPin, int numReadings = 1)
- DecagonES2_Temp(char SDI12address, int powerPin, int dataPin, int numReadings = 1)<|MERGE_RESOLUTION|>--- conflicted
+++ resolved
@@ -119,17 +119,6 @@
 A note about timezones:  It is possible to create multiple logger objects in your code if you want to log different sensors at different intervals, but every logger object will always have the same timezone and timezone offset.  If you attempt to call these functions more than once for different loggers, whatever value was called last will apply to every logger.
 
 Setup and initialization functions:
-<<<<<<< HEAD
-- **init(int timeZone, int SDCardPin, int interruptPin, int sensorCount, SensorBase SENSOR_LIST[], float loggingIntervalMinutes, const char loggerID = 0)** - Initializes the logger object.  Must happen within the setup function.  Note that the SENSOR_LIST[], loggerID are all pointers.
-- **setAlertPin(int ledPin)** - Sets a pin to put out an alert that a measurement is being logged.  This should be a pin with a LED on it.
-
-Functions to access the clock in proper format and time zone:
-- **getNow()** - This gets the current epoch time (unix timestamp - number of seconds since Jan 1, 1970) and corrects it for the specified logger time zone.
-- **formatDateTime_ISO8601(DateTime dt)** - Formats a DateTime object into an ISO8601 formatted Arduino String.
-- **formatDateTime_ISO8601(uint32_t unixTime)** - Formats a unix timestamp into an ISO8601 formatted Arduino String.
-- **checkInterval()** - This returns true if the current time is an even iterval of the logging interval, otherwise false.  This uses getNow() to get the curernt time.
-- **markTime()** - This sets static variables for the date/time - this is needed so that all data outputs (SD, EnviroDIY, serial printing, etc) print the same time for updating the sensors - even though the routines to update the sensors and to output the data may take several seconds.  It is not currently possible to output the instantaneous time an individual sensor was updated, just a single marked time.  By custom, this should be called before updating the sensors, not after.  If you do not call this function before saving or sending data, there will be no timestamps associated with your data.
-=======
 - **init(int SDCardPin, int interruptPin, int sensorCount, SensorBase SENSOR_LIST[], float loggingIntervalMinutes, const char loggerID = 0)** - Initializes the logger object.  Must happen within the setup function.  Note that the SENSOR_LIST[], loggerID are all pointers.
 - **setAlertPin(int ledPin)** - Optionally sets a pin to put out an alert that a measurement is being logged.  This should be a pin with a LED on it.
 
@@ -139,7 +128,6 @@
 - **formatDateTime_ISO8601(uint32_t unixTime)** - Formats a unix timestamp into an ISO8601 formatted Arduino String.
 - **checkInterval()** - This returns true if the current time is an even iterval of the logging interval, otherwise false.  This uses getNow() to get the curernt time.
 - **markTime()** - This sets variables for the date/time - this is needed so that all data outputs (SD, EnviroDIY, serial printing, etc) print the same time for updating the sensors - even though the routines to update the sensors and to output the data may take several seconds.  It is not currently possible to output the instantaneous time an individual sensor was updated, just a single marked time.  By custom, this should be called before updating the sensors, not after.  If you do not call this function before saving or sending data, there will be no timestamps associated with your data.
->>>>>>> 69bc88c1
 
 
 Functions for the timer and sleep modes:
@@ -164,17 +152,10 @@
     - **setToken(const char registrationToken)** - Sets the registration token to access the EnviroDIY streaming data loader API.  Note that the input is a pointer to the registrationToken.
     - **setSamplingFeature(const char samplingFeature)** - Sets the GUID of the sampling feature.  Note that the input is a pointer to the samplingFeature.
     - **setUUIDs(const char UUIDs[])** - Sets the time series UUIDs.  Note that the input is an array of pointers.  The order of the UUIDs in this array **must match exactly** with the order of the coordinating variable in the SENSOR_LIST.
-<<<<<<< HEAD
 - **setupModem(modem modemType, Stream modemStream, int vcc33Pin, int status_CTS_pin, int onoff_DTR_pin, const char APN)** - Sets up the internet communcation, with either GPRSBee4, GPRSBee6, Fona, or WIFIBee.  Note that the modemStream and APN should be pointers.
 - **generateSensorDataJSON()** - Generates a properly formatted JSON string to go to the EnviroDIY streaming data loader API.
 - **postDataWiFi()** - Creates proper headers and sends data to the EnviroDIY data portal via WiFi.  You must use the external XCTU program to set up your WiFi bee before attaching it to your board.  You must call the setupModem function before calling this function.  Returns an HTML response code.
 - **postDataGPRS()** - Creates proper headers and sends data to the EnviroDIY data portal via GPRS.  You must call the setupModem function before calling this function.  Returns an HTML response code.
-=======
-- **setupBee(xbee beeType, Stream beeStream, int beeCTSPin, int beeDTRPin, const char APN)** - Sets up the internet communcation, with either GPRSv4, GPRSv6, or WIFI.  Note that the beeStream and APN should be pointers.
-- **generateSensorDataJSON()** - Generates a properly formatted JSON string to go to the EnviroDIY streaming data loader API.
-- **postDataWiFi()** - Creates proper headers and sends data to the EnviroDIY data portal via WiFi.  You must use the external XCTU program to set up your WiFi bee before attaching it to your board.  You must call the setupBee function before calling this function.  Returns an HTML response code.
-- **postDataGPRS()** - Creates proper headers and sends data to the EnviroDIY data portal via GPRS.  You must call the setupBee function before calling this function.  Returns an HTML response code.
->>>>>>> 69bc88c1
 - **printPostResult(int result)** - Interprets the HTML response code and prints it as text.
 
 ### <a name="LoggerExamples"></a>Logger Examples:
@@ -229,18 +210,11 @@
 EnviroDIYLogger.setToken(const char *registrationToken);
 EnviroDIYLogger.setSamplingFeature(const char *samplingFeature);
 EnviroDIYLogger.setUUIDs(const char *UUIDs[]);
-<<<<<<< HEAD
 EnviroDIYLogger.setupModem(modem modemType,
                          Stream *modemStream,
                          int vcc33Pin,
                          int status_CTS_pin,
                          int onoff_DTR_pin,
-=======
-EnviroDIYLogger.setupBee(xbee beeType,
-                         Stream *beeStream,
-                         int beeCTSPin,
-                         int beeDTRPin,
->>>>>>> 69bc88c1
                          const char *APN);
 // Run the logger setup;
 EnviroDIYLogger.begin();
