--- conflicted
+++ resolved
@@ -73,33 +73,8 @@
       # Install ModularSensors for the Arduino CLI
       - name: Install the testing version of Modular Sensors for the Arduino CLI
         run: |
-<<<<<<< HEAD
-          echo "::debug::Deleting any archived zips"
-          rm -f home/arduino/downloads/ModularSensors.zip
-          echo "::debug::Downloading library zip"
-          curl -L  --retry 15 --retry-delay 0 ${{ env.LIBRARY_INSTALL_ZIP }} --create-dirs -o home/arduino/downloads/ModularSensors.zip
-          echo "::debug::Unzipping the library"
-          unzip -o home/arduino/downloads/ModularSensors.zip -d home/arduino/downloads/ -x "*.git/*" "continuous_integration/*" "docs/*" "examples/*"
-          echo "::debug::Ensuring no old directories exist"
-          rm -r -f home/arduino/user/libraries/ModularSensors
-          echo "::debug::Creating a new directory for the testing version of Modular sensors"
-          mkdir -p home/arduino/user/libraries/ModularSensors
-          echo "::debug::Moving the unzipped library to the new directory"
-          if [[ -z "${GITHUB_HEAD_REF}" ]]; then
-            mv home/arduino/downloads/ModularSensors-${GITHUB_SHA}/* home/arduino/user/libraries/ModularSensors
-          else
-            mv home/arduino/downloads/ModularSensors-${GITHUB_HEAD_REF}/* home/arduino/user/libraries/ModularSensors
-          fi
-          echo "::debug::Updating the library index"
-          arduino-cli --config-file continuous_integration/arduino_cli.yaml lib update-index
-          echo "::debug::Listing libraries detected by the Arduino CLI"
-          arduino-cli --config-file continuous_integration/arduino_cli.yaml lib list
-          echo "::debug::Listing the contents of the Arduino library directory"
-          ls home/arduino/user/libraries
-=======
           chmod +x continuous_integration/install-test-version-arduino-cli.sh
           sh continuous_integration/install-test-version-arduino-cli.sh
->>>>>>> aee06cdc
 
       - name: Set appropriate build flags for Arduino CLI
         run: |
