--- conflicted
+++ resolved
@@ -14,22 +14,10 @@
       - name: Set up Python
         uses: actions/setup-python@v2.2.2
 
-<<<<<<< HEAD
-      - name: Cache Node.js modules
-        uses: actions/cache@v2.1.6
-        with:
-          # npm cache files are stored in `~/.npm` on Linux/macOS
-          path: ~/.npm
-          key: ${{ runner.OS }}-node-${{ hashFiles('**/package-lock.json') }}
-          restore-keys: |
-            ${{ runner.OS }}-node-
-            ${{ runner.OS }}-
-=======
       - name: Install PlatformIO
         run: |
           python -m pip install --upgrade pip
           pip install --upgrade platformio
->>>>>>> dfa16d1b
 
       - name: Run python script to verify library structure
         run: python continuous_integration/validate_manifest.py