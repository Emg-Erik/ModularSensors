--- conflicted
+++ resolved
@@ -29,20 +29,6 @@
 $pioCommand += ';$?'
 
 $modemFlags = @(`
-<<<<<<< HEAD
-    'MS_BUILD_MODEM_XBEE_CELLULAR', `
-    'MS_BUILD_MODEM_XBEE_LTE_B', `
-    'MS_BUILD_MODEM_XBEE_3G_B', `
-    'MS_BUILD_MODEM_XBEE_WIFI', `
-    'MS_BUILD_MODEM_ESP8266', `
-    'MS_BUILD_MODEM_BG96', `
-    'MS_BUILD_MODEM_MONARCH', `
-    'MS_BUILD_MODEM_SIM800', `
-    'MS_BUILD_MODEM_SIM7000', `
-    'MS_BUILD_MODEM_S2GB', `
-    'MS_BUILD_MODEM_UBEE_R410M', `
-    'MS_BUILD_MODEM_UBEE_U201')
-=======
     'BUILD_MODEM_XBEE_CELLULAR', `
     'BUILD_MODEM_XBEE_LTE_B', `
     'BUILD_MODEM_XBEE_3G_B', `
@@ -55,7 +41,6 @@
     'BUILD_MODEM_S2GB', `
     'BUILD_MODEM_UBEE_R410M', `
     'BUILD_MODEM_UBEE_U201')
->>>>>>> aee06cdc
 
 Foreach ($modemFlag in $modemFlags)
 {
@@ -87,47 +72,6 @@
 }
 
 $sensorFlags = @(`
-<<<<<<< HEAD
-    'MS_BUILD_SENSOR_AM2315', `
-    'MS_BUILD_SENSOR_DHT', `
-    'MS_BUILD_SENSOR_SQ212', `
-    'MS_BUILD_SENSOR_ATLASCO2', `
-    'MS_BUILD_SENSOR_ATLASDO', `
-    'MS_BUILD_SENSOR_ATLASORP', `
-    'MS_BUILD_SENSOR_ATLASPH', `
-    'MS_BUILD_SENSOR_ATLASRTD', `
-    'MS_BUILD_SENSOR_ATLASEC', `
-    'MS_BUILD_SENSOR_BME280', `
-    'MS_BUILD_SENSOR_OBS3', `
-    'MS_BUILD_SENSOR_ES2', `
-    'MS_BUILD_SENSOR_VOLTAGE', `
-    'MS_BUILD_SENSOR_MPL115A2', `
-    'MS_BUILD_SENSOR_INSITURDO', `
-    'MS_BUILD_SENSOR_ACCULEVEL', `
-    'MS_BUILD_SENSOR_NANOLEVEL', `
-    'MS_BUILD_SENSOR_MAXBOTIX', `
-    'MS_BUILD_SENSOR_DS18', `
-    'MS_BUILD_SENSOR_MS5803', `
-    'MS_BUILD_SENSOR_5TM', `
-    'MS_BUILD_SENSOR_CTD', `
-    'MS_BUILD_SENSOR_TEROS11', `
-    'MS_BUILD_SENSOR_PALEOTERRA', `
-    'MS_BUILD_SENSOR_RAINI2C', `
-    'MS_BUILD_SENSOR_TALLY', `
-    'MS_BUILD_SENSOR_INA219', `
-    'MS_BUILD_SENSOR_CYCLOPS', `
-    'MS_BUILD_SENSOR_ANALOGEC', `
-    'MS_BUILD_SENSOR_Y504', `
-    'MS_BUILD_SENSOR_Y510', `
-    'MS_BUILD_SENSOR_Y511', `
-    'MS_BUILD_SENSOR_Y514', `
-    'MS_BUILD_SENSOR_Y520', `
-    'MS_BUILD_SENSOR_Y532', `
-    'MS_BUILD_SENSOR_Y533', `
-    'MS_BUILD_SENSOR_Y550', `
-    'MS_BUILD_SENSOR_Y4000', `
-    'MS_BUILD_SENSOR_DOPTO')
-=======
     'BUILD_SENSOR_AM2315', `
     # 'BUILD_SENSOR_DHT', `
     'BUILD_SENSOR_SQ212', `
@@ -167,7 +111,6 @@
     'BUILD_SENSOR_Y550', `
     'BUILD_SENSOR_Y4000', `
     'BUILD_SENSOR_DOPTO')
->>>>>>> aee06cdc
 
 Foreach ($sensorFlag in $sensorFlags)
 {
@@ -181,11 +124,7 @@
     Write-Host  "----------------------------------------------------------------------------" -ForegroundColor Cyan
     Write-Host  "----------------------------------------------------------------------------" -ForegroundColor Cyan
     $originalMenu = Get-Content -Path "examples/menu_a_la_carte/menu_a_la_carte.ino" -Encoding UTF8 -Raw
-<<<<<<< HEAD
-    $newHeading =  "#define MS_BUILD_MODEM_XBEE_CELLULAR`n#define MS_BUILD_TEST_PRE_NAMED_VARS`n#define $sensorFlag`n"
-=======
     $newHeading =  "#define BUILD_MODEM_XBEE_CELLULAR`n#define BUILD_TEST_PRE_NAMED_VARS`n#define $sensorFlag`n"
->>>>>>> aee06cdc
     $newHeading += $originalMenu
     $newHeading | Add-Content -Path $tempFile -Encoding UTF8
 
@@ -203,15 +142,9 @@
 }
 
 $publisherFlag = @(`
-<<<<<<< HEAD
-    'MS_BUILD_PUB_MMW', `
-    'MS_BUILD_PUB_DREAMHOST', `
-    'MS_BUILD_PUB_THINGSPEAK')
-=======
     'BUILD_PUB_MMW', `
     'BUILD_PUB_DREAMHOST', `
     'BUILD_PUB_THINGSPEAK')
->>>>>>> aee06cdc
 
 Foreach ($publisherFlag in $publisherFlags)
 {
@@ -225,11 +158,7 @@
     Write-Host  "----------------------------------------------------------------------------" -ForegroundColor Cyan
     Write-Host  "----------------------------------------------------------------------------" -ForegroundColor Cyan
     $originalMenu = Get-Content -Path "examples/menu_a_la_carte/menu_a_la_carte.ino" -Encoding UTF8 -Raw
-<<<<<<< HEAD
-    $newHeading =  "#define MS_BUILD_MODEM_XBEE_CELLULAR`n#define MS_BUILD_TEST_PRE_NAMED_VARS`n#define $publisherFlag`n"
-=======
     $newHeading =  "#define BUILD_MODEM_XBEE_CELLULAR`n#define BUILD_TEST_PRE_NAMED_VARS`n#define $publisherFlag`n"
->>>>>>> aee06cdc
     $newHeading += $originalMenu
     $newHeading | Add-Content -Path $tempFile -Encoding UTF8
 
